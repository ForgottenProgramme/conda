# -*- coding: utf-8 -*-
# Copyright (C) 2012 Anaconda, Inc
# SPDX-License-Identifier: BSD-3-Clause
from __future__ import absolute_import, division, print_function, unicode_literals

import fnmatch
from os import listdir
from logging import getLogger
from os import listdir
from os.path import basename, isdir, isfile, join, lexists, dirname

from ..base.constants import CONDA_TARBALL_EXTENSION, PREFIX_MAGIC_FILE
from ..base.context import context
from ..common.compat import JSONDecodeError, itervalues, string_types, with_metaclass
from ..common.constants import NULL
from ..common.path import get_python_site_packages_short_path, win_path_ok
from ..common.serialize import json_load
from ..exceptions import (BasicClobberError, CondaDependencyError, CorruptedEnvironmentError,
                          maybe_raise)
from ..gateways.disk.create import write_as_json_to_file
from ..gateways.disk.delete import rm_rf
from ..gateways.disk.test import file_path_is_writable
from ..models.channel import Channel
from ..models.enums import PackageType, PathType
from ..models.match_spec import MatchSpec
from ..models.prefix_graph import PrefixGraph
from ..models.records import (PackageRecord, PathData, PathDataV1, PathsData, PrefixRecord)

try:
    from cytoolz.itertoolz import concat, concatv
except ImportError:  # pragma: no cover
    from .._vendor.toolz.itertoolz import concat, concatv  # NOQA


log = getLogger(__name__)


class PrefixDataType(type):
    """Basic caching of PrefixData instance objects."""

    def __call__(cls, prefix_path, pip_interop_enabled=None):
        if prefix_path in PrefixData._cache_:
            return PrefixData._cache_[prefix_path]
        elif isinstance(prefix_path, PrefixData):
            return prefix_path
        else:
            prefix_data_instance = super(PrefixDataType, cls).__call__(prefix_path,
                                                                       pip_interop_enabled)
            PrefixData._cache_[prefix_path] = prefix_data_instance
            return prefix_data_instance


@with_metaclass(PrefixDataType)
class PrefixData(object):
    _cache_ = {}

    def __init__(self, prefix_path, pip_interop_enabled=None):
        # pip_interop_enabled is a temporary paramater; DO NOT USE
        # TODO: when removing pip_interop_enabled, also remove from meta class
        self.prefix_path = prefix_path
        self.__prefix_records = None
        self.__is_writable = NULL
        self._pip_interop_enabled = (context.pip_interop_enabled
                                     if pip_interop_enabled is None
                                     else pip_interop_enabled)

    def load(self):
        self.__prefix_records = {}
<<<<<<< HEAD
        for meta_file in glob(join(self.prefix_path, 'conda-meta', '*.json')):
            self._load_single_record(meta_file)
        if self._pip_interop_enabled:
            self._load_site_packages()
=======
        _conda_meta_dir = join(self.prefix_path, 'conda-meta')
        if lexists(_conda_meta_dir):
            for meta_file in fnmatch.filter(listdir(_conda_meta_dir), '*.json'):
                self._load_single_record(join(_conda_meta_dir, meta_file))
>>>>>>> c411642c

    def reload(self):
        self.load()
        return self

    def insert(self, prefix_record):
        assert prefix_record.name not in self._prefix_records

        assert prefix_record.fn.endswith(CONDA_TARBALL_EXTENSION)
        filename = prefix_record.fn[:-len(CONDA_TARBALL_EXTENSION)] + '.json'

        prefix_record_json_path = join(self.prefix_path, 'conda-meta', filename)
        if lexists(prefix_record_json_path):
            maybe_raise(BasicClobberError(
                source_path=None,
                target_path=prefix_record_json_path,
                context=context,
            ), context)
            rm_rf(prefix_record_json_path)

        write_as_json_to_file(prefix_record_json_path, prefix_record)

        self._prefix_records[prefix_record.name] = prefix_record

    def remove(self, package_name):
        assert package_name in self._prefix_records

        prefix_record = self._prefix_records[package_name]

        filename = prefix_record.fn[:-len(CONDA_TARBALL_EXTENSION)] + '.json'
        conda_meta_full_path = join(self.prefix_path, 'conda-meta', filename)
        if self.is_writable:
            rm_rf(conda_meta_full_path)

        del self._prefix_records[package_name]

    def get(self, package_name, default=NULL):
        try:
            return self._prefix_records[package_name]
        except KeyError:
            if default is not NULL:
                return default
            else:
                raise

    def iter_records(self):
        return itervalues(self._prefix_records)

    def iter_records_sorted(self):
        prefix_graph = PrefixGraph(self.iter_records())
        return iter(prefix_graph.graph)

    def all_subdir_urls(self):
        subdir_urls = set()
        for prefix_record in itervalues(self._prefix_records):
            subdir_url = prefix_record.channel.subdir_url
            if subdir_url and subdir_url not in subdir_urls:
                log.debug("adding subdir url %s for %s", subdir_url, prefix_record)
                subdir_urls.add(subdir_url)
        return subdir_urls

    def query(self, package_ref_or_match_spec):
        # returns a generator
        param = package_ref_or_match_spec
        if isinstance(param, string_types):
            param = MatchSpec(param)
        if isinstance(param, MatchSpec):
            return (prefix_rec for prefix_rec in self.iter_records()
                    if param.match(prefix_rec))
        else:
            assert isinstance(param, PackageRecord)
            return (prefix_rec for prefix_rec in self.iter_records() if prefix_rec == param)

    @property
    def _prefix_records(self):
        return self.__prefix_records or self.load() or self.__prefix_records

    def _load_single_record(self, prefix_record_json_path):
        log.trace("loading prefix record %s", prefix_record_json_path)
        with open(prefix_record_json_path) as fh:
            try:
                json_data = json_load(fh.read())
            except JSONDecodeError:
                raise CorruptedEnvironmentError(self.prefix_path, prefix_record_json_path)

            # TODO: consider, at least in memory, storing prefix_record_json_path as part
            #       of PrefixRecord
            prefix_record = PrefixRecord(**json_data)

            # check that prefix record json filename conforms to name-version-build
            # apparently implemented as part of #2638 to resolve #2599
            try:
                n, v, b = basename(prefix_record_json_path)[:-5].rsplit('-', 2)
                if (n, v, b) != (prefix_record.name, prefix_record.version, prefix_record.build):
                    raise ValueError()
            except ValueError:
                log.warn("Ignoring malformed prefix record at: %s", prefix_record_json_path)
                # TODO: consider just deleting here this record file in the future
                return

            self.__prefix_records[prefix_record.name] = prefix_record

    @property
    def is_writable(self):
        if self.__is_writable == NULL:
            test_path = join(self.prefix_path, PREFIX_MAGIC_FILE)
            if not isfile(test_path):
                is_writable = None
            else:
                is_writable = file_path_is_writable(test_path)
            self.__is_writable = is_writable
        return self.__is_writable

    def _has_python(self):
        return 'python' in self._prefix_records

    def _load_site_packages(self):
        python_record = next(
            (prefix_rec for prefix_rec in itervalues(self.__prefix_records)
             if prefix_rec.name == 'python'),
            None
        )
        if not python_record:
            return
        prefix_graph = PrefixGraph(self.iter_records())
        known_python_records = prefix_graph.all_descendants(python_record)

        def norm_package_name(name):
            return name.replace('.', '-').replace('_', '-').lower()

        anchor_file_endings = ('.egg-info/PKG-INFO', '.dist-info/RECORD', '.egg-info')
        conda_python_packages = dict(
            ((af, prefix_rec)
             for prefix_rec in known_python_records
             for af in prefix_rec.files
             if af.endswith(anchor_file_endings) and 'site-packages' in af)
        )

        all_sp_anchor_files = set()
        site_packages_dir = get_python_site_packages_short_path(python_record.version)
        sp_dir_full_path = join(self.prefix_path, win_path_ok(site_packages_dir))
        sp_anchor_endings = ('.dist-info', '.egg-info', '.egg-link')
        if not isdir(sp_dir_full_path):
            return
        for fn in listdir(sp_dir_full_path):
            if fn.endswith(sp_anchor_endings):
                if fn.endswith('.dist-info'):
                    anchor_file = "%s/%s/%s" % (site_packages_dir, fn, 'RECORD')
                elif fn.endswith(".egg-info"):
                    if isfile(join(sp_dir_full_path, fn)):
                        anchor_file = "%s/%s" % (site_packages_dir, fn)
                    else:
                        anchor_file = "%s/%s/%s" % (site_packages_dir, fn, "PKG-INFO")
                elif fn.endswith('.egg-link'):
                    anchor_file = "%s/%s" % (site_packages_dir, fn)
                elif fn.endswith('.pth'):
                    continue
                else:
                    continue
                all_sp_anchor_files.add(anchor_file)

        _conda_anchor_files = set(conda_python_packages)
        clobbered_conda_anchor_files = _conda_anchor_files - all_sp_anchor_files
        non_conda_anchor_files = all_sp_anchor_files - _conda_anchor_files

        # If there's a mismatch for anchor files between what conda expects for a package
        # based on conda-meta, and for what is actually in site-packages, then we'll delete
        # the in-memory record for the conda package.  In the future, we should consider
        # also deleting the record on disk in the conda-meta/ directory.
        for conda_anchor_file in clobbered_conda_anchor_files:
            del self._prefix_records[conda_python_packages[conda_anchor_file].name]

        # TODO: only compatible with pip 9.0; consider writing this by hand
        from pip._vendor.distlib.database import EggInfoDistribution, InstalledDistribution
        from pip._vendor.distlib.metadata import MetadataConflictError
        from pip._vendor.distlib.util import parse_requirement

        def get_pydist(anchor_file):
            if ".dist-info" in anchor_file:
                sp_reference = basename(dirname(anchor_file))
                dist_file = join(self.prefix_path, win_path_ok(dirname(anchor_file)))
                dist_cls = InstalledDistribution
                package_type = PackageType.SHADOW_PYTHON_DIST_INFO
            elif anchor_file.endswith(".egg-info"):
                sp_reference = basename(anchor_file)
                dist_file = join(self.prefix_path, win_path_ok(anchor_file))
                dist_cls = EggInfoDistribution
                package_type = PackageType.SHADOW_PYTHON_EGG_INFO_FILE
            elif ".egg-info" in anchor_file:
                sp_reference = basename(dirname(anchor_file))
                dist_file = join(self.prefix_path, win_path_ok(dirname(anchor_file)))
                dist_cls = EggInfoDistribution
                package_type = PackageType.SHADOW_PYTHON_EGG_INFO_DIR
            elif anchor_file.endswith(".egg-link"):
                raise NotImplementedError()
            else:
                raise NotImplementedError()
            try:
                pydist = dist_cls(dist_file)
            except MetadataConflictError:
                print("MetadataConflictError:", anchor_file)
                pydist = None
            return package_type, sp_reference, pydist

        def get_python_rec(anchor_file):
            package_type, sp_reference, pydist = get_pydist(anchor_file)
            if pydist is None:
                return None
            # x.provides  =>  [u'skdata (0.0.4)']
            # x.run_requires  =>  set([u'joblib', u'scikit-learn', u'lockfile', u'numpy', u'nose (>=1.0)'])  # NOQA
            # >>> list(x.list_installed_files())  =>  [(u'skdata/__init__.py', u'sha256=47DEQpj8HBSa-_TImW-5JCeuQeRkm5NMpJWZG3hSuFU', u'0'), (u'skdata/base.py', u'sha256=04MW02dky5T4nZb6Q0M351aRbAwLxd8voCK3nrAU-g0', u'5019'), (u'skdata/brodatz.py', u'sha256=NIPWLawJ59Fr037r0oT_gHe46WCo3UivuQ-cwxRU3ow', u'8492'), (u'skdata/caltech.py', u'sha256=cIfyMMRYggZ3Jkgc15tsYi_ZsZ7NpRqWh7mZ8bl6Fo0', u'8047'), (u'skdata/data_home.py', u'sha256=o5ChOI4v3Jd16JM3qWZlhrs5q-g_0yKa5-Oq44HC_K4', u'1297'), (u'skdata/diabetes.py', u'sha256=ny5Ihpc_eiIRYgzFn3Lm81fV0SZ1nyZQnqEmwb2PrS0', u'995'), (u'skdata/digits.py', u'sha256=DipeWAb3APpjXfmKmSumkfEFzuBW8XJ0  # NOQA

            # TODO: normalize names against '.', '-', '_'
            # TODO: ensure that this dist is *actually* the dist that matches conda-meta

            if package_type == PackageType.SHADOW_PYTHON_EGG_INFO_FILE:
                paths_data = None
            elif package_type == PackageType.SHADOW_PYTHON_DIST_INFO:
                _paths_data = []
                for _path, _hash, _size in pydist.list_installed_files():
                    if _hash:
                        assert _hash.startswith('sha256='), (anchor_file, _hash)
                        sha256 = _hash[7:]
                    else:
                        sha256 = None
                    _size = int(_size) if _size else None
                    _paths_data.append(PathDataV1(
                        _path=_path,
                        path_type=PathType.hardlink,
                        sha256=sha256,
                        size_in_bytes=_size
                    ))
                paths_data = PathsData(paths_version=1, paths=_paths_data)
            elif package_type == PackageType.SHADOW_PYTHON_EGG_INFO_DIR:
                _paths_data = []
                # TODO: Don't use list_installed_files() here. Read SOURCES.txt directly.
                for _path, _, _ in pydist.list_installed_files():
                    _paths_data.append(PathData(
                        _path=_path,
                        path_type=PathType.hardlink,
                    ))
                paths_data = PathsData(paths_version=1, paths=_paths_data)
            else:
                raise NotImplementedError()

            # TODO: need to add entry points, "exports," and other files that might not be in RECORD  # NOQA

            depends = tuple(
                req.name for req in
                # vars(req) => {'source': u'nose (>=1.0)', 'requirement': u'nose (>= 1.0)', 'extras': None, 'name': u'nose', 'url': None, 'constraints': [(u'>=', u'1.0')]}  # NOQA
                (parse_requirement(r) for r in pydist.run_requires)
            )
            # TODO: need to add python (with version?) to deps

            python_rec = PrefixRecord(
                package_type=package_type,
                namespace='python',
                name=pydist.name.lower(),
                version=pydist.version,
                channel=Channel('pypi'),
                subdir='pypi',
                fn=sp_reference,
                build='pypi_0',
                build_number=0,
                paths_data=paths_data,
                depends=depends,
            )
            return python_rec

        egg_link_files = []
        for anchor_file in non_conda_anchor_files:
            if anchor_file.endswith('.egg-link'):
                egg_link_files.append(anchor_file)
                continue
            python_rec = get_python_rec(anchor_file)
            self.__prefix_records[python_rec.name] = python_rec

        for egg_link_file in egg_link_files:
            with open(join(self.prefix_path, win_path_ok(egg_link_file))) as fh:
                egg_link_contents = fh.readlines()[0].strip()
            egg_info_fns = glob(join(egg_link_contents, "*.egg-info"))
            if not egg_info_fns:
                continue
            assert len(egg_info_fns) == 1, (egg_link_file, egg_info_fns)
            egg_info_full_path = join(egg_link_contents, egg_info_fns[0])
            if isdir(egg_info_full_path):
                egg_info_full_path = join(egg_info_full_path, "PKG-INFO")
            python_rec = get_python_rec(egg_info_full_path)
            python_rec.package_type = PackageType.SHADOW_PYTHON_EGG_LINK
            self.__prefix_records[python_rec.name] = python_rec


def get_python_version_for_prefix(prefix):
    # returns a string e.g. "2.7", "3.4", "3.5" or None
    py_record_iter = (rcrd for rcrd in PrefixData(prefix).iter_records() if rcrd.name == 'python')
    record = next(py_record_iter, None)
    if record is None:
        return None
    next_record = next(py_record_iter, None)
    if next_record is not None:
        raise CondaDependencyError("multiple python records found in prefix %s" % prefix)
    else:
        return record.version[:3]


def delete_prefix_from_linked_data(path):
    '''Here, path may be a complete prefix or a dist inside a prefix'''
    linked_data_path = next((key for key in sorted(PrefixData._cache_, reverse=True)
                             if path.startswith(key)),
                            None)
    if linked_data_path:
        del PrefixData._cache_[linked_data_path]
        return True
    return False<|MERGE_RESOLUTION|>--- conflicted
+++ resolved
@@ -66,17 +66,12 @@
 
     def load(self):
         self.__prefix_records = {}
-<<<<<<< HEAD
-        for meta_file in glob(join(self.prefix_path, 'conda-meta', '*.json')):
-            self._load_single_record(meta_file)
-        if self._pip_interop_enabled:
-            self._load_site_packages()
-=======
         _conda_meta_dir = join(self.prefix_path, 'conda-meta')
         if lexists(_conda_meta_dir):
             for meta_file in fnmatch.filter(listdir(_conda_meta_dir), '*.json'):
                 self._load_single_record(join(_conda_meta_dir, meta_file))
->>>>>>> c411642c
+        if self._pip_interop_enabled:
+            self._load_site_packages()
 
     def reload(self):
         self.load()
