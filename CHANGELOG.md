--- conflicted
+++ resolved
@@ -1,4 +1,3 @@
-<<<<<<< HEAD
 ## 4.4.0 (unreleased)
 
 ### New Features
@@ -88,10 +87,7 @@
 * remove last remnant of CondaEnvRuntimeError (#5643)
 
 
-## 4.3.23 (unreleased)
-=======
 ## 4.3.23 (2017-07-21)
->>>>>>> dce9978e
 
 ### Improvements
 * resolve #5391 PackageNotFound and NoPackagesFoundError clean up (#5506)
