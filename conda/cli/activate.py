from __future__ import print_function, division, absolute_import, unicode_literals

import errno
import os
import re
import sys
import functools
from textwrap import dedent
from os.path import isdir, abspath

<<<<<<< HEAD
from conda import text_type
from ..exceptions import (CondaHelp, CondaValueError, CondaEnvironmentError,
                          TooManyArgumentsError, TooFewArgumentsError)
from ..utils import on_win, shells
=======
from ..common.compat import text_type, on_win
from ..exceptions import (CondaSystemExit, ArgumentError, CondaValueError, CondaEnvironmentError,
                          TooManyArgumentsError, TooFewArgumentsError)
>>>>>>> 7b940304

# help dialog texts
WIN_ACTIVATE = dedent("""\
    Adds the 'Scripts' and 'Library\\bin' directories of the environment ENV to
    the front of PATH. ENV may either refer to just the name of the
    environment, or the full prefix path.""")
UNIX_ACTIVATE = dedent("""\
    Adds the 'bin' directory of the environment ENV to the front of PATH. ENV
    may either refer to just the name of the environment, or the full prefix
    path.""")
WIN_DEACTIVATE = dedent("""\
    Removes the 'Scripts' and 'Library\\bin' directories of the currently
    active environment from the front of PATH.""")
UNIX_DEACTIVATE = dedent("""\
    Removes the 'bin' directory of the currently active environment from the
    front of PATH.""")
HELP_ACTIVATE = dedent("""\
    {unknown}Usage: {command} [ENV] [{flag_single}h] [{flag_single}v]

    {blurb}

    Where:
        ENV             the virtual environment to activate (dflt: root)
        {flag_single}h,{flag_double:>2}help       shows this dialog
        {flag_single}v,{flag_double:>2}verbose    shows more detailed info for the activate process
                        (useful when there are post-activate scripts)

    Alternatively use the following variables when the above parameter passing
    doesn't work:
        {CONDA_ENVNAME}
        {CONDA_HELP}
        {CONDA_VERBOSE}

    Example(s):
        {command} root
        {CONDA_ENVNAME_root} ; {command}""")
HELP_DEACTIVATE = dedent("""\
    {unknown}Usage: {command} [{flag_single}h] [{flag_single}v]

    {blurb}

    Where:
        {flag_single}h,{flag_double:>2}help       shows this dialog
        {flag_single}v,{flag_double:>2}verbose    shows more detailed info for the activate process
                        (useful when there are pre-deactivate scripts)

    Alternatively use the following variables when the above parameter passing
    doesn't work:
        {CONDA_HELP}
        {CONDA_VERBOSE}

    Example(s):
        {command}""")

def help(mode, shell, unknown):
    kwargs = {
        "CONDA_ENVNAME":        shells[shell]["var_set"].format(
                                variable="CONDA_ENVNAME",
                                value="ENV"),
        "CONDA_ENVNAME_root":   shells[shell]["var_set"].format(
                                variable="CONDA_ENVNAME",
                                value="root"),
        "CONDA_HELP":           shells[shell]["var_set"].format(
                                variable="CONDA_HELP",
                                value="true"),
        "CONDA_VERBOSE":        shells[shell]["var_set"].format(
                                variable="CONDA_VERBOSE",
                                value="true"),
        "flag_single":          shells[shell]["flag_single"],
        "flag_double":          shells[shell]["flag_double"],
    }

    unknown = [u for u in unknown if not re.match(r'^\s*$', u)]
    if len(unknown) > 0:
        unknown = ("[{{program}}]: ERROR: "
                   "Unknown/Invalid flag/parameter ({unknown})\n").format(
                   unknown=" ".join(unknown))
        conda_exception = functools.partial(CondaHelp, returncode=1)
    else:
        unknown = ""
        conda_exception = functools.partial(CondaHelp, returncode=0)

    # mode will be ..checkenv in activate if an environment is already
    # activated
    if mode in ('..activate', '..checkenv'):
        unknown = unknown.format(program="ACTIVATE")

        if shell in ["cmd.exe", "powershell.exe"]:
            raise conda_exception(HELP_ACTIVATE.format(
                command='activate',
                unknown=unknown,
                blurb=WIN_ACTIVATE,
                **kwargs))

        elif shell in ["csh", "tcsh"]:
            raise conda_exception(HELP_ACTIVATE.format(
                command='source "`which activate`"',
                unknown=unknown,
                blurb=UNIX_ACTIVATE,
                **kwargs))
        else:
            raise conda_exception(HELP_ACTIVATE.format(
                command='. activate',
                unknown=unknown,
                blurb=UNIX_ACTIVATE,
                **kwargs))
    elif mode == '..deactivate':
        unknown = unknown.format(program="DEACTIVATE")

        if shell in ["cmd.exe", "powershell.exe"]:
            raise conda_exception(HELP_DEACTIVATE.format(
                command='deactivate',
                unknown=unknown,
                blurb=WIN_DEACTIVATE,
                **kwargs))
        elif shell in ["csh", "tcsh"]:
            raise conda_exception(HELP_DEACTIVATE.format(
                command='source "`which deactivate`"',
                unknown=unknown,
                blurb=UNIX_DEACTIVATE,
                **kwargs))
        else:
            raise conda_exception(HELP_DEACTIVATE.format(
                command='. deactivate',
                unknown=unknown,
                blurb=UNIX_DEACTIVATE,
                **kwargs))
    else:
        raise conda_exception("No help available for command {mode}".format(mode=mode))


def prefix_from_arg(arg, shelldict):
    from conda.base.context import context, locate_prefix_by_name
    'Returns a platform-native path'
    # MSYS2 converts Unix paths to Windows paths with unix seps
    # so we must check for the drive identifier too.
    if shelldict['sep'] in arg and not re.match('[a-zA-Z]:', arg):
        # strip is removing " marks, not \ - look carefully
        native_path = shelldict['path_from'](arg)
        if isdir(abspath(native_path.strip("\""))):
            prefix = abspath(native_path.strip("\""))
        else:
            raise CondaValueError('Could not find environment: {env}'.format(env=native_path))
    else:
        prefix = locate_prefix_by_name(context, arg.replace('/', os.path.sep))
    return prefix


def binpath_from_arg(arg, shelldict):
    # prefix comes back as platform-native path
    prefix = prefix_from_arg(arg, shelldict=shelldict)
    if on_win:
        paths = [
            prefix.rstrip("\\"),
            os.path.join(prefix, 'Library', 'mingw-w64', 'bin'),
            os.path.join(prefix, 'Library', 'usr', 'bin'),
            os.path.join(prefix, 'Library', 'bin'),
            os.path.join(prefix, 'Scripts'),
                ]
    else:
        paths = [
            os.path.join(prefix, 'bin'),
                ]
    # convert paths to shell-native paths
    return [shelldict['path_to'](path) for path in paths]


def pathlist_to_str(paths, escape_backslashes=True):
    """
    Format a path list, e.g., of bin paths to be added or removed,
    for user-friendly output.
    """
    path = ' and '.join(paths)
    if on_win and escape_backslashes:
        # escape for printing to console - ends up as single \
        path = re.sub(r'(?<!\\)\\(?!\\)', r'\\\\', path)
    else:
        path = path.replace("\\\\", "\\")
    return path


def main():
    from conda.base.context import context
    from conda.base.constants import ROOT_ENV_NAME
    from conda.utils import shells

    # possible cases:
    #   > conda ..activate <SHELL> <ENV>
    #   > conda ..checkenv <SHELL> <ENV>
    #   > conda ..changeps1

    received = len(sys.argv)
    if received >= 2:
        mode = sys.argv[1].strip()
    if received >= 3:
        shell = sys.argv[2].strip()
    if received >= 4:
        env = sys.argv[3].strip()

    if '-h' in sys.argv or '--help' in sys.argv:
        # all unknown values will be listed after the -h/--help flag
        try:
            i = sys.argv.index("-h")
        except ValueError:
            i = sys.argv.index("--help")
        unknown = list(map(lambda s: s.strip(), sys.argv[i+1:]))

        help(mode, shell, unknown)
        # note: will never return from the help method

    if mode == '..activate':
        # conda ..activate <SHELL> <ENV>

        # don't count conda and ..activate
        received -= 2
        if received != 2:
            expected = 2
            offset = sys.argv[2:]
            opt_msg = "..activate expected exactly two arguments: SHELL and ENV"
            if received < 2:
                raise TooFewArgumentsError(expected, received, opt_msg)
            if received > 2:
                raise TooManyArgumentsError(expected, received, offset, opt_msg)

        binpath = binpath_from_arg(sys.argv[3], shelldict=shells[shell])

        # prepend our new entries onto the existing path and make sure that
        # the separator is native
        path = shells[shell]['path_delim'].join(binpath)

    # deactivation is handled completely in shell scripts - it restores backups
    # of env variables it is done in shell scripts because they handle state
    # much better than we can here

    elif mode == '..checkenv':
        # conda ..checkenv <SHELL> <ENV>

        # dont't count conda and ..checkenv
        received -= 2
        if received != 2:
            expected = 2
            offset = sys.argv[2:]
            opt_msg = "..checkenv expected exactly two arguments: SHELL and ENV"
            if received < 2:
                raise TooFewArgumentsError(expected, received, opt_msg)
            if received > 2:
                raise TooManyArgumentsError(expected, received, offset, opt_msg)

        if env.lower() == ROOT_ENV_NAME.lower():
            # no need to check root env and try to install a symlink there
            sys.exit(0)
            # raise CondaSystemExit

        # this should throw an error and exit if the env or path can't be found.
        try:
            prefix = prefix_from_arg(env, shelldict=shells[shell])
        except ValueError as e:
            raise CondaValueError(text_type(e))

        # Make sure an env always has the conda symlink
        try:
            import conda.install
            conda.install.symlink_conda(prefix, context.root_dir, shell)
        except (IOError, OSError) as e:
            if e.errno == errno.EPERM or e.errno == errno.EACCES:
                raise CondaEnvironmentError(dedent("""\
                    Cannot activate environment {env}
                    User does not have write access for conda symlinks
                    """).format(env=env))
            raise
        sys.exit(0)
        # raise CondaSystemExit
    elif mode == '..changeps1':
        from conda.base.context import context
        path = int(context.changeps1)

    else:
        # This means there is a bug in main.py
        raise CondaValueError("unexpected command")

    # This print is actually what sets the PATH or PROMPT variable. The shell
    # script gets this value, and finishes the job.
    #
    # Must use sys.stdout.write(str(path)) to properly write to the console
    # cross platform, print(path) incorrectly prints integers on Windows
    sys.stdout.write(str(path))


if __name__ == '__main__':
    main()<|MERGE_RESOLUTION|>--- conflicted
+++ resolved
@@ -1,23 +1,17 @@
-from __future__ import print_function, division, absolute_import, unicode_literals
+from __future__ import absolute_import, division, print_function, unicode_literals
 
 import errno
+import functools
 import os
 import re
 import sys
-import functools
+from os.path import abspath, isdir
 from textwrap import dedent
-from os.path import isdir, abspath
-
-<<<<<<< HEAD
-from conda import text_type
-from ..exceptions import (CondaHelp, CondaValueError, CondaEnvironmentError,
-                          TooManyArgumentsError, TooFewArgumentsError)
-from ..utils import on_win, shells
-=======
-from ..common.compat import text_type, on_win
-from ..exceptions import (CondaSystemExit, ArgumentError, CondaValueError, CondaEnvironmentError,
-                          TooManyArgumentsError, TooFewArgumentsError)
->>>>>>> 7b940304
+
+from ..common.compat import on_win, text_type
+from ..exceptions import (CondaEnvironmentError, CondaHelp, CondaValueError, TooFewArgumentsError,
+                          TooManyArgumentsError)
+from ..utils import shells
 
 # help dialog texts
 WIN_ACTIVATE = dedent("""\
