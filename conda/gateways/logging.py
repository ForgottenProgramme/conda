--- conflicted
+++ resolved
@@ -41,13 +41,9 @@
 
 @memoize
 def initialize_logging():
-<<<<<<< HEAD
-    # initialize_root_logger()  # probably don't need to touch the root logger per #5356
-=======
     # root and 'conda' logger both get their own separate sys.stderr stream handlers.
     # root gets level ERROR; 'conda' gets level WARN and does not propagate to root.
     initialize_root_logger()
->>>>>>> c8541f5a
     initialize_conda_logger()
     initialize_std_loggers()
 
@@ -89,12 +85,8 @@
 
 def set_all_logger_level(level=DEBUG):
     formatter = Formatter("%(message)s\n") if level >= INFO else None
-<<<<<<< HEAD
-    # attach_stderr_handler(level, formatter=formatter)  # probably don't need to touch the root logger per #5356  # NOQA
-=======
     # root and 'conda' loggers use separate handlers but behave the same wrt level and formatting
     attach_stderr_handler(level, formatter=formatter)
->>>>>>> c8541f5a
     attach_stderr_handler(level, 'conda', formatter=formatter)
     # 'requests' loggers get their own handlers so that they always output messages in long format
     # regardless of the level.
