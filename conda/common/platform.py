--- conflicted
+++ resolved
@@ -11,10 +11,6 @@
 
 from .compat import iteritems, on_win
 from .._vendor.auxlib.decorators import memoize
-<<<<<<< HEAD
-from .compat import iteritems, on_win
-=======
->>>>>>> e9e02a97
 
 log = getLogger(__name__)
 
