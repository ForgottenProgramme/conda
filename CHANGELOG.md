--- conflicted
+++ resolved
@@ -1,4 +1,3 @@
-<<<<<<< HEAD
 ## 4.3.0 (unreleased)
 
 ### Deprecations/Breaking Changes
@@ -30,7 +29,8 @@
 * integration tests for conda clean (#3695, #3699)
 * disable coverage on s3 and ftp requests adapaters (#3696, #3701)
 * github repo hygiene (#3705, #3706)
-=======
+
+
 ## 4.1.13 (unreleased)
 
 ### Improvements
@@ -44,7 +44,6 @@
 
 ### Improvements
 * improve handling of local dependency information (#2107)
->>>>>>> c82d2b30
 
 
 ## 4.2.11 (2016-10-23)
