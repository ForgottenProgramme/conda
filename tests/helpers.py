--- conflicted
+++ resolved
@@ -44,18 +44,15 @@
     env = os.environ.copy()
     p = subprocess.Popen((sys.executable, "-m", "conda") + args, stdout=subprocess.PIPE,
                          stderr=subprocess.PIPE, env=env)
-<<<<<<< HEAD
 
-    stdout, stderr = [stream.strip().decode('utf-8').replace('\r\n', '\n').replace('\\\\', '\\')
+    stdout, stderr = [stream.strip()
+                          .decode('utf-8')
+                          .replace('\r\n', '\n')
+                          .replace('\\\\', '\\')
+                          .replace("Using Anaconda API: https://api.anaconda.org\n", "")
                       for stream in p.communicate()]
     return stdout, strip_expected(stderr)
 
-=======
-    stdout, stderr = p.communicate()
-    return (stdout.decode('utf-8').replace('\r\n', '\n'),
-        stderr.decode('utf-8').replace('\r\n', '\n').replace(
-        "Using Anaconda API: https://api.anaconda.org\n", ""))
->>>>>>> 7e904f4c
 
 class CapturedText(object):
     pass
@@ -108,16 +105,11 @@
 
     stdout.seek(0)
     stderr.seek(0)
-<<<<<<< HEAD
     stdout, stderr = stdout.read(), stderr.read()
 
     print(stdout)
     print(stderr, file=sys.stderr)
     return stdout, strip_expected(stderr)
-=======
-    return stdout.read(), stderr.read().replace(
-        "Using Anaconda API: https://api.anaconda.org\n", "")
->>>>>>> 7e904f4c
 
 
 def capture_json_with_argv(*argv, **kwargs):
