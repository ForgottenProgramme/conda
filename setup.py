--- conflicted
+++ resolved
@@ -66,14 +66,11 @@
 if sys.version_info < (3, 4):
     install_requires.append('enum34')
 
-<<<<<<< HEAD
-=======
 
 if sys.platform == "win32":
     install_requires.append('menuinst')
 
 
->>>>>>> 7fee3de3
 setup(
     name=conda.__name__,
     version=conda.__version__,
