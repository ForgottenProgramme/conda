# -*- coding: utf-8 -*-
# Copyright (C) 2012 Anaconda, Inc
# SPDX-License-Identifier: BSD-3-Clause

from __future__ import absolute_import, division, print_function, unicode_literals

from glob import glob

from conda.auxlib.compat import Utf8NamedTemporaryFile
from conda._vendor.toolz.itertoolz import groupby
from conda.gateways.disk.permissions import make_read_only
from conda.models.channel import Channel
from conda.resolve import Resolve

from itertools import chain
import json
from json import loads as json_loads
from logging import DEBUG, INFO, getLogger
import os
from os.path import (
    abspath,
    basename,
    dirname,
    exists,
    isdir,
    isfile,
    join,
    lexists,
    relpath,
    islink,
)
import re
from shutil import copyfile, rmtree
from subprocess import check_call, check_output, Popen, PIPE
import sys
from textwrap import dedent
from unittest import TestCase
from unittest.mock import Mock, patch
from uuid import uuid4

import pytest
import requests

from conda import (
    CondaError,
    CondaMultiError,
<<<<<<< HEAD
    __version__ as CONDA_VERSION,
    CONDA_PACKAGE_ROOT,
)
=======
    plan,
    __version__ as CONDA_VERSION,
    CONDA_PACKAGE_ROOT,
    CONDA_SOURCE_ROOT,
)
from conda.auxlib.entity import EntityEncoder
>>>>>>> 35cd4795
from conda.auxlib.ish import dals
from conda.base.constants import (
    CONDA_PACKAGE_EXTENSIONS,
    SafetyChecks,
    PREFIX_MAGIC_FILE,
    SolverLogicChoice,
)
from conda.base.context import Context, context, reset_context, conda_tests_ctxt_mgmt_def_pol
from conda.common.compat import (
    ensure_text_type,
    iteritems,
    string_types,
    text_type,
    on_win,
    on_mac,
)
from conda.common.io import (
    env_var,
    stderr_log_level,
    env_vars,
)
from conda.common.path import (
    get_bin_directory_short_path,
    get_python_site_packages_short_path,
    pyc_path,
)
from conda.common.serialize import yaml_round_trip_load, json_dump
from conda.common.url import path_to_url, escape_channel_url
from conda.core.index import get_reduced_index, get_index
from conda.core.prefix_data import PrefixData, get_python_version_for_prefix
from conda.core.package_cache_data import PackageCacheData
from conda.core.subdir_data import create_cache_dir
from conda.exceptions import (
    CommandArgumentError,
    DryRunExit,
    OperationNotAllowed,
    PackagesNotFoundError,
    RawStrUnsatisfiableError,
    RemoveError,
    PackageNotInstalledError,
    DisallowedPackageError,
    DirectoryNotACondaEnvironmentError,
    EnvironmentLocationNotFound,
    CondaValueError,
)
from conda.gateways.anaconda_client import read_binstar_tokens
from conda.gateways.disk.delete import rm_rf, path_is_clean
from conda.gateways.disk.update import touch
from conda.gateways.logging import TRACE
from conda.gateways.subprocess import subprocess_call, subprocess_call_with_clean_env, Response
from conda.models.match_spec import MatchSpec
from conda.models.version import VersionOrder

from conda.testing.cases import BaseTestCase
from conda.testing.integration import (
    BIN_DIRECTORY,
    PYTHON_BINARY,
    TEST_LOG_LEVEL,
    create_temp_location,
    get_shortcut_dir,
    make_temp_channel,
    make_temp_package_cache,
    make_temp_prefix,
    reload_config,
    run_command,
    Commands,
    package_is_installed,
    make_temp_env,
    tempdir,
    which_or_where,
    cp_or_copy,
    env_or_set,
)

log = getLogger(__name__)
# these are so the imports aren't cleared, but it's easy to switch back and forth
TRACE, DEBUG, INFO = TRACE, DEBUG, INFO
stderr_log_level(TEST_LOG_LEVEL, "conda")
stderr_log_level(TEST_LOG_LEVEL, "requests")


@pytest.mark.integration
class IntegrationTests(BaseTestCase):
    def setUp(self):
        PackageCacheData.clear()

    def test_install_python2_and_search(self):
        with Utf8NamedTemporaryFile(mode="w", suffix=".txt", delete=False) as env_txt:
            log.warning("Creating empty temporary environment txt file {}".format(env_txt))
            environment_txt = env_txt.name

        with patch(
            "conda.core.envs_manager.get_user_environments_txt_file", return_value=environment_txt
        ) as _:
            with make_temp_env("python=2", use_restricted_unicode=on_win) as prefix:
                with env_var(
                    "CONDA_ALLOW_NON_CHANNEL_URLS",
                    "true",
                    stack_callback=conda_tests_ctxt_mgmt_def_pol,
                ):
                    assert exists(join(prefix, PYTHON_BINARY))
                    assert package_is_installed(prefix, "python=2")

                    run_command(
                        Commands.CONFIG,
                        prefix,
                        "--add",
                        "channels",
                        "https://repo.continuum.io/pkgs/not-a-channel",
                    )

                    # regression test for #4513
                    run_command(
                        Commands.CONFIG,
                        prefix,
                        "--add",
                        "channels",
                        "https://repo.continuum.io/pkgs/not-a-channel",
                    )
                    stdout, stderr, _ = run_command(Commands.SEARCH, prefix, "python", "--json")
                    packages = json.loads(stdout)
                    assert len(packages) == 1

                    stdout, stderr, _ = run_command(
                        Commands.SEARCH, prefix, "python", "--json", "--envs"
                    )
                    envs_result = json.loads(stdout)
                    assert any(match["location"] == prefix for match in envs_result)

                    stdout, stderr, _ = run_command(Commands.SEARCH, prefix, "python", "--envs")
                    assert prefix in stdout
        os.unlink(environment_txt)

    def test_run_preserves_arguments(self):
        with make_temp_env("python=3") as prefix:
            echo_args_py = os.path.join(prefix, "echo-args.py")
            with open(echo_args_py, "w") as echo_args:
                echo_args.write("import sys\n")
                echo_args.write("for arg in sys.argv[1:]: print(arg)\n")
            # If 'two two' were 'two' this test would pass.
            args = ("one", "two two", "three")
            output, _, _ = run_command(Commands.RUN, prefix, "python", echo_args_py, *args)
            os.unlink(echo_args_py)
            lines = output.split("\n")
            for i, line in enumerate(lines):
                if i < len(args):
                    assert args[i] == line.replace("\r", "")

    def test_create_install_update_remove_smoketest(self):
        with make_temp_env("python=3.5") as prefix:
            assert exists(join(prefix, PYTHON_BINARY))
            assert package_is_installed(prefix, "python=3")

            run_command(Commands.INSTALL, prefix, "flask=0.12")
            assert package_is_installed(prefix, "flask=0.12.2")
            assert package_is_installed(prefix, "python=3")

            run_command(Commands.INSTALL, prefix, "--force-reinstall", "flask=0.12.2")
            assert package_is_installed(prefix, "flask=0.12.2")
            assert package_is_installed(prefix, "python=3")

            run_command(Commands.UPDATE, prefix, "flask")
            assert not package_is_installed(prefix, "flask=0.12.2")
            assert package_is_installed(prefix, "flask")
            assert package_is_installed(prefix, "python=3")

            run_command(Commands.REMOVE, prefix, "flask")
            assert not package_is_installed(prefix, "flask=0.*")
            assert package_is_installed(prefix, "python=3")

            stdout, stderr, _ = run_command(Commands.LIST, prefix, "--revisions")
            assert not stderr
            assert " (rev 4)\n" in stdout
            assert " (rev 5)\n" not in stdout

            run_command(Commands.INSTALL, prefix, "--revision", "0")
            assert not package_is_installed(prefix, "flask")
            assert package_is_installed(prefix, "python=3")

    def test_install_broken_post_install_keeps_existing_folders(self):
        # regression test for https://github.com/conda/conda/issues/8258
        with make_temp_env("python=3.5") as prefix:
            assert exists(join(prefix, BIN_DIRECTORY))
            assert package_is_installed(prefix, "python=3")

            run_command(
                Commands.INSTALL,
                prefix,
                "-c",
                "conda-test",
                "failing_post_link",
                use_exception_handler=True,
            )
            assert exists(join(prefix, BIN_DIRECTORY))

    def test_safety_checks(self):
        # This test uses https://anaconda.org/conda-test/spiffy-test-app/0.5/download/noarch/spiffy-test-app-0.5-pyh6afbcc8_0.tar.bz2
        # which is a modification of https://anaconda.org/conda-test/spiffy-test-app/1.0/download/noarch/spiffy-test-app-1.0-pyh6afabb7_0.tar.bz2
        # as documented in info/README within that package.
        # I also had to fix the post-link script in the package by adding quotation marks to handle
        # spaces in path names.

        with make_temp_env() as prefix:
            with open(join(prefix, "condarc"), "a") as fh:
                fh.write("safety_checks: enabled\n")
                fh.write("extra_safety_checks: true\n")
            reload_config(prefix)
            assert context.safety_checks is SafetyChecks.enabled

            with pytest.raises(CondaMultiError) as exc:
                run_command(Commands.INSTALL, prefix, "-c", "conda-test", "spiffy-test-app=0.5")

            error_message = text_type(exc.value)
            message1 = dals(
                """
            The path 'site-packages/spiffy_test_app-1.0-py2.7.egg-info/top_level.txt'
            has an incorrect size.
              reported size: 32 bytes
              actual size: 16 bytes
            """
            )
            message2 = dals("has a sha256 mismatch.")
            assert message1 in error_message
            assert message2 in error_message

            with open(join(prefix, "condarc"), "w") as fh:
                fh.write("safety_checks: warn\n")
                fh.write("extra_safety_checks: true\n")
            reload_config(prefix)
            assert context.safety_checks is SafetyChecks.warn

            stdout, stderr, _ = run_command(
                Commands.INSTALL, prefix, "-c", "conda-test", "spiffy-test-app=0.5"
            )
            assert message1 in stderr
            assert message2 in stderr
            assert package_is_installed(prefix, "spiffy-test-app=0.5")

        with make_temp_env() as prefix:
            with open(join(prefix, "condarc"), "a") as fh:
                fh.write("safety_checks: disabled\n")
            reload_config(prefix)
            assert context.safety_checks is SafetyChecks.disabled

            stdout, stderr, _ = run_command(
                Commands.INSTALL, prefix, "-c", "conda-test", "spiffy-test-app=0.5"
            )
            assert message1 not in stderr
            assert message2 not in stderr
            assert package_is_installed(prefix, "spiffy-test-app=0.5")

    def test_json_create_install_update_remove(self):
        # regression test for #5384

        def assert_json_parsable(content):
            string = None
            try:
                for string in content and content.split("\0") or ():
                    json.loads(string)
            except Exception as e:
                log.warn(
                    "Problem parsing json output.\n"
                    "  content: %s\n"
                    "  string: %s\n"
                    "  error: %r",
                    content,
                    string,
                    e,
                )
                raise

        try:
            prefix = make_temp_prefix(str(uuid4())[:7])

            stdout, stderr, _ = run_command(
                Commands.CREATE,
                prefix,
                "python=3.5",
                "--json",
                "--dry-run",
                use_exception_handler=True,
            )
            assert_json_parsable(stdout)

            # regression test for #5825
            # contents of LINK and UNLINK is expected to have Dist format
            json_obj = json.loads(stdout)
            dist_dump = json_obj["actions"]["LINK"][0]
            assert "dist_name" in dist_dump

            stdout, stderr, _ = run_command(Commands.CREATE, prefix, "python=3.5", "--json")
            assert_json_parsable(stdout)
            assert not stderr
            json_obj = json.loads(stdout)
            dist_dump = json_obj["actions"]["LINK"][0]
            assert "dist_name" in dist_dump

            stdout, stderr, _ = run_command(Commands.INSTALL, prefix, "flask=0.12", "--json")
            assert_json_parsable(stdout)
            assert not stderr
            assert package_is_installed(prefix, "flask=0.12.2")
            assert package_is_installed(prefix, "python=3")

            # Test force reinstall
            stdout, stderr, _ = run_command(
                Commands.INSTALL, prefix, "--force-reinstall", "flask=0.12", "--json"
            )
            assert_json_parsable(stdout)
            assert not stderr
            assert package_is_installed(prefix, "flask=0.12.2")
            assert package_is_installed(prefix, "python=3")

            stdout, stderr, _ = run_command(Commands.UPDATE, prefix, "flask", "--json")
            assert_json_parsable(stdout)
            assert not stderr
            assert not package_is_installed(prefix, "flask=0.12.2")
            assert package_is_installed(prefix, "flask")
            assert package_is_installed(prefix, "python=3")

            stdout, stderr, _ = run_command(Commands.REMOVE, prefix, "flask", "--json")
            assert_json_parsable(stdout)
            assert not stderr
            assert not package_is_installed(prefix, "flask=0.*")
            assert package_is_installed(prefix, "python=3")

            # regression test for #5825
            # contents of LINK and UNLINK is expected to have Dist format
            json_obj = json.loads(stdout)
            dist_dump = json_obj["actions"]["UNLINK"][0]
            assert "dist_name" in dist_dump

            stdout, stderr, _ = run_command(Commands.LIST, prefix, "--revisions", "--json")
            assert not stderr
            json_obj = json.loads(stdout)
            assert len(json_obj) == 5
            assert json_obj[4]["rev"] == 4

            stdout, stderr, _ = run_command(Commands.INSTALL, prefix, "--revision", "0", "--json")
            assert_json_parsable(stdout)
            assert not stderr
            assert not package_is_installed(prefix, "flask")
            assert package_is_installed(prefix, "python=3")
        finally:
            rmtree(prefix, ignore_errors=True)

    def test_not_writable_env_raises_EnvironmentNotWritableError(self):
        with make_temp_env() as prefix:
            make_read_only(join(prefix, PREFIX_MAGIC_FILE))
            stdout, stderr, _ = run_command(
                Commands.INSTALL, prefix, "openssl", use_exception_handler=True
            )
            assert "EnvironmentNotWritableError" in stderr
            assert prefix in stderr

    def test_conda_update_package_not_installed(self):
        with make_temp_env() as prefix:
            with pytest.raises(PackageNotInstalledError):
                run_command(Commands.UPDATE, prefix, "sqlite", "openssl")

            with pytest.raises(CondaError) as conda_error:
                run_command(Commands.UPDATE, prefix, "conda-forge::*")
            assert conda_error.value.message.startswith("Invalid spec for 'conda update'")

    def test_noarch_python_package_with_entry_points(self):
        with make_temp_env("-c", "conda-test", "flask") as prefix:
            py_ver = get_python_version_for_prefix(prefix)
            sp_dir = get_python_site_packages_short_path(py_ver)
            py_file = sp_dir + "/flask/__init__.py"
            pyc_file = pyc_path(py_file, py_ver).replace("/", os.sep)
            assert isfile(join(prefix, py_file))
            assert isfile(join(prefix, pyc_file))
            exe_path = join(prefix, get_bin_directory_short_path(), "flask")
            if on_win:
                exe_path += ".exe"
            assert isfile(exe_path)

            run_command(Commands.REMOVE, prefix, "flask")

            assert not isfile(join(prefix, py_file))
            assert not isfile(join(prefix, pyc_file))
            assert not isfile(exe_path)

    def test_noarch_python_package_without_entry_points(self):
        # regression test for #4546
        with make_temp_env("-c", "conda-test", "itsdangerous") as prefix:
            py_ver = get_python_version_for_prefix(prefix)
            sp_dir = get_python_site_packages_short_path(py_ver)
            py_file = sp_dir + "/itsdangerous.py"
            pyc_file = pyc_path(py_file, py_ver).replace("/", os.sep)
            assert isfile(join(prefix, py_file))
            assert isfile(join(prefix, pyc_file))

            run_command(Commands.REMOVE, prefix, "itsdangerous")

            assert not isfile(join(prefix, py_file))
            assert not isfile(join(prefix, pyc_file))

    def test_noarch_python_package_reinstall_on_pyver_change(self):
        with make_temp_env(
            "-c", "conda-test", "itsdangerous=0.24", "python=3", use_restricted_unicode=on_win
        ) as prefix:
            py_ver = get_python_version_for_prefix(prefix)
            assert py_ver.startswith("3")
            sp_dir = get_python_site_packages_short_path(py_ver)
            py_file = sp_dir + "/itsdangerous.py"
            pyc_file_py3 = pyc_path(py_file, py_ver).replace("/", os.sep)
            assert isfile(join(prefix, py_file))
            assert isfile(join(prefix, pyc_file_py3))

            run_command(Commands.INSTALL, prefix, "python=2")
            assert not isfile(join(prefix, pyc_file_py3))  # python3 pyc file should be gone

            py_ver = get_python_version_for_prefix(prefix)
            assert py_ver.startswith("2")
            sp_dir = get_python_site_packages_short_path(py_ver)
            py_file = sp_dir + "/itsdangerous.py"
            pyc_file_py2 = pyc_path(py_file, py_ver).replace("/", os.sep)

            assert isfile(join(prefix, py_file))
            assert isfile(join(prefix, pyc_file_py2))

    def test_noarch_generic_package(self):
        with make_temp_env("-c", "conda-test", "font-ttf-inconsolata") as prefix:
            assert isfile(join(prefix, "fonts", "Inconsolata-Regular.ttf"))

    def test_override_channels(self):
        with pytest.raises(OperationNotAllowed):
            with env_var(
                "CONDA_OVERRIDE_CHANNELS_ENABLED",
                "no",
                stack_callback=conda_tests_ctxt_mgmt_def_pol,
            ):
                with make_temp_env("--override-channels", "python") as prefix:
                    assert prefix

        with pytest.raises(CommandArgumentError):
            with make_temp_env("--override-channels", "python") as prefix:
                assert prefix

        stdout, stderr, _ = run_command(
            Commands.SEARCH, None, "--override-channels", "-c", "conda-test", "flask", "--json"
        )
        assert not stderr
        assert len(json.loads(stdout)["flask"]) < 3
        assert json.loads(stdout)["flask"][0]["noarch"] == "python"

    def test_create_empty_env(self):
        with make_temp_env() as prefix:
            assert exists(join(prefix, "conda-meta/history"))

            list_output = run_command(Commands.LIST, prefix)
            stdout = list_output[0]
            stderr = list_output[1]
            expected_output = (
                """# packages in environment at %s:
#
# Name                    Version                   Build  Channel
"""
                % prefix
            )
            self.assertEqual(stdout, expected_output)
            self.assertEqual(stderr, "")

            revision_output = run_command(Commands.LIST, prefix, "--revisions")
            stdout = revision_output[0]
            stderr = revision_output[1]
            assert stderr == ""
            self.assertIsInstance(stdout, string_types)

    @pytest.mark.skipif(reason="conda-forge doesn't have a full set of packages")
    def test_strict_channel_priority(self):
        with make_temp_env() as prefix:
            stdout, stderr, rc = run_command(
                Commands.CREATE,
                prefix,
                "-c",
                "conda-forge",
                "-c",
                "defaults",
                "python=3.6",
                "quaternion",
                "--strict-channel-priority",
                "--dry-run",
                "--json",
                use_exception_handler=True,
            )
            assert not rc
            json_obj = json_loads(stdout)
            # We see:
            # libcxx             pkgs/main/osx-64::libcxx-4.0.1-h579ed51_0
            # Rather than spending more time looking for another package, just filter it out.
            # Same thing for Windows, this is because we use MKL always. Perhaps there's a
            # way to exclude it, I tried the "nomkl" package but that did not work.
            json_obj["actions"]["LINK"] = [
                link
                for link in json_obj["actions"]["LINK"]
                if link["name"] not in ("libcxx", "libcxxabi", "mkl", "intel-openmp")
            ]
            channel_groups = groupby("channel", json_obj["actions"]["LINK"])
            channel_groups = sorted(list(channel_groups))
            assert channel_groups == [
                "conda-forge",
            ]

    def test_strict_resolve_get_reduced_index(self):
        channels = (Channel("defaults"),)
        specs = (MatchSpec("anaconda"),)
        index = get_reduced_index(None, channels, context.subdirs, specs, "repodata.json")
        r = Resolve(index, channels=channels)
        with env_var(
            "CONDA_CHANNEL_PRIORITY", "strict", stack_callback=conda_tests_ctxt_mgmt_def_pol
        ):
            reduced_index = r.get_reduced_index(specs)
            channel_name_groups = {
                name: {prec.channel.name for prec in group}
                for name, group in iteritems(groupby("name", reduced_index))
            }
            channel_name_groups = {
                name: channel_names
                for name, channel_names in iteritems(channel_name_groups)
                if len(channel_names) > 1
            }
            assert {} == channel_name_groups

    def test_list_with_pip_no_binary(self):
        from conda.exports import rm_rf as _rm_rf

        # For this test to work on Windows, you can either pass use_restricted_unicode=on_win
        # to make_temp_env(), or you can set PYTHONUTF8 to 1 (and use Python 3.7 or above).
        # We elect to test the more complex of the two options.
        py_ver = "3.7"
        with make_temp_env("python=" + py_ver, "pip") as prefix:
            evs = dict({"PYTHONUTF8": "1"})
            # This test does not activate the env.
            if on_win:
                evs["CONDA_DLL_SEARCH_MODIFICATION_ENABLE"] = "1"
            with env_vars(evs, stack_callback=conda_tests_ctxt_mgmt_def_pol):
                check_call(
                    PYTHON_BINARY + " -m pip install --no-binary flask flask==0.10.1",
                    cwd=prefix,
                    shell=True,
                )
                PrefixData._cache_.clear()
                stdout, stderr, _ = run_command(Commands.LIST, prefix)
                stdout_lines = stdout.split("\n")
                assert any(
                    line.endswith("pypi")
                    for line in stdout_lines
                    if line.lower().startswith("flask")
                )

                # regression test for #5847
                #   when using rm_rf on a directory
                assert prefix in PrefixData._cache_
                _rm_rf(join(prefix, get_python_site_packages_short_path(py_ver)))
                assert prefix not in PrefixData._cache_

    def test_list_with_pip_wheel(self):
        from conda.exports import rm_rf as _rm_rf

        py_ver = "3.7"
        with make_temp_env("python=" + py_ver, "pip") as prefix:
            evs = dict({"PYTHONUTF8": "1"})
            # This test does not activate the env.
            if on_win:
                evs["CONDA_DLL_SEARCH_MODIFICATION_ENABLE"] = "1"
            with env_vars(evs, stack_callback=conda_tests_ctxt_mgmt_def_pol):
                check_call(PYTHON_BINARY + " -m pip install flask==0.10.1", cwd=prefix, shell=True)
                PrefixData._cache_.clear()
                stdout, stderr, _ = run_command(Commands.LIST, prefix)
                stdout_lines = stdout.split("\n")
                assert any(
                    line.endswith("pypi")
                    for line in stdout_lines
                    if line.lower().startswith("flask")
                )

                # regression test for #3433
                run_command(Commands.INSTALL, prefix, "python=3.5", no_capture=True)
                assert package_is_installed(prefix, "python=3.5")

                # regression test for #5847
                #   when using rm_rf on a file
                assert prefix in PrefixData._cache_
                _rm_rf(join(prefix, get_python_site_packages_short_path("3.5")), "os.py")
                assert prefix not in PrefixData._cache_

        # regression test for #5980, related to #5847
        with make_temp_env() as prefix:
            assert isdir(prefix)
            assert prefix in PrefixData._cache_

            rmtree(prefix)
            assert not isdir(prefix)
            assert prefix in PrefixData._cache_

            _rm_rf(prefix)
            assert not isdir(prefix)
            assert prefix not in PrefixData._cache_

    def test_compare_success(self):
        with make_temp_env("python=3.6", "flask=1.0.2", "bzip2=1.0.8") as prefix:
            env_file = join(prefix, "env.yml")
            touch(env_file)
            with open(env_file, "w") as f:
                f.write(
                    """name: dummy
channels:
  - defaults
dependencies:
  - bzip2=1.0.8
  - flask>=1.0.1,<=1.0.4"""
                )
            output, _, _ = run_command(Commands.COMPARE, prefix, env_file, "--json")
            assert "Success" in output
            rmtree(prefix, ignore_errors=True)

    def test_compare_fail(self):
        with make_temp_env("python=3.6", "flask=1.0.2", "bzip2=1.0.8") as prefix:
            env_file = join(prefix, "env.yml")
            touch(env_file)
            with open(env_file, "w") as f:
                f.write(
                    """name: dummy
channels:
  - defaults
dependencies:
  - yaml
  - flask=1.0.3"""
                )
            output, _, _ = run_command(Commands.COMPARE, prefix, env_file, "--json")
            assert "yaml not found" in output
            assert (
                "flask found but mismatch. Specification pkg: flask=1.0.3, Running pkg: flask==1.0.2=py36_1"
                in output
            )
            rmtree(prefix, ignore_errors=True)

    def test_install_tarball_from_local_channel(self):
        # NOTE: If this test fails on Windows and libmamba
        # it is probably because the libcurl present in the environment
        # has not been compiled with unicode support. You can check with
        # `curl --version`. Unicode should be listed under features.

        # Regression test for #2812
        # install from local channel
        """
        path = u'/private/var/folders/y1/ljv50nrs49gdqkrp01wy3_qm0000gn/T/pytest-of-rdonnelly/pytest-16/test_install_tarball_from_loca0/c352_çñßôêá'
        if on_win:
            path = u'C:\\çñ'
            percy = u'file:///C:/%C3%A7%C3%B1'
        else:
            path = u'/çñ'
            percy = 'file:///%C3%A7%C3%B1'

        url = path_to_url(path)
        assert url == percy
        path2 = url_to_path(url)
        assert path == path2
        assert type(path) == type(path2)
        # path_to_url("c:\\users\\est_install_tarball_from_loca0\a48a_6f154a82dbe3c7")
        """
        with make_temp_env() as prefix, make_temp_channel(["flask-0.12.2"]) as channel:
            run_command(Commands.INSTALL, prefix, "-c", channel, "flask=0.12.2", "--json")
            assert package_is_installed(prefix, channel + "::" + "flask")
            flask_fname = [p for p in PrefixData(prefix).iter_records() if p["name"] == "flask"][
                0
            ]["fn"]

            run_command(Commands.REMOVE, prefix, "flask")
            assert not package_is_installed(prefix, "flask=0")

            # Regression test for 2970
            # install from build channel as a tarball
            tar_path = join(PackageCacheData.first_writable().pkgs_dir, flask_fname)
            if not os.path.isfile(tar_path):
                tar_path = tar_path.replace(".conda", ".tar.bz2")
            conda_bld = join(dirname(PackageCacheData.first_writable().pkgs_dir), "conda-bld")
            conda_bld_sub = join(conda_bld, context.subdir)
            if not isdir(conda_bld_sub):
                os.makedirs(conda_bld_sub)
            tar_bld_path = join(conda_bld_sub, basename(tar_path))
            copyfile(tar_path, tar_bld_path)
            run_command(Commands.INSTALL, prefix, tar_bld_path)
            assert package_is_installed(prefix, "flask")

            # Regression test for #462
            with make_temp_env(tar_bld_path) as prefix2:
                assert package_is_installed(prefix2, "flask")

    def test_tarball_install(self):
        with make_temp_env("bzip2") as prefix:
            # We have a problem. If bzip2 is extracted already but the tarball is missing then this fails.
            bzip2_data = [p for p in PrefixData(prefix).iter_records() if p["name"] == "bzip2"][0]
            bzip2_fname = bzip2_data["fn"]
            tar_old_path = join(PackageCacheData.first_writable().pkgs_dir, bzip2_fname)
            if not isfile(tar_old_path):
                log.warning(
                    "Installing bzip2 failed to save the compressed package, downloading it 'manually' .."
                )
                # Downloading to the package cache causes some internal inconsistency here:
                #
                #   File "/Users/rdonnelly/conda/conda/conda/common/path.py", line 72, in url_to_path
                #     raise CondaError("You can only turn absolute file: urls into paths (not %s)" % url)
                # conda.CondaError: You can only turn absolute file: urls into paths (not https://repo.anaconda.com/pkgs/main/osx-64/bzip2-1.0.6-h1de35cc_5.tar.bz2)
                #
                # .. so download to the root of the prefix instead.
                tar_old_path = join(prefix, bzip2_fname)
                from conda.gateways.connection.download import download

                download(
                    "https://repo.anaconda.com/pkgs/main/" + bzip2_data.subdir + "/" + bzip2_fname,
                    tar_old_path,
                    None,
                )
            assert isfile(tar_old_path), "Failed to cache:\n{}".format(tar_old_path)
            # It would be nice to be able to do this, but the cache folder name comes from
            # the file name and that is then all out of whack with the metadata.
            # tar_new_path = join(prefix, '家' + bzip2_fname)
            tar_new_path = join(prefix, bzip2_fname)

            run_command(Commands.RUN, prefix, cp_or_copy, tar_old_path, tar_new_path)
            assert isfile(tar_new_path), "Failed to copy:\n{}\nto:\n{}".format(
                tar_old_path, tar_new_path
            )
            run_command(Commands.INSTALL, prefix, tar_new_path)
            assert package_is_installed(prefix, "bzip2")

    def test_tarball_install_and_bad_metadata(self):
        with make_temp_env("python=3.7.2", "flask=1.0.2", "--json") as prefix:
            assert package_is_installed(prefix, "flask==1.0.2")
            flask_data = [p for p in PrefixData(prefix).iter_records() if p["name"] == "flask"][0]
            run_command(Commands.REMOVE, prefix, "flask")
            assert not package_is_installed(prefix, "flask==1.0.2")
            assert package_is_installed(prefix, "python")

            flask_fname = flask_data["fn"]
            tar_old_path = join(PackageCacheData.first_writable().pkgs_dir, flask_fname)

            # if a .tar.bz2 is already in the file cache, it's fine.  Accept it or the .conda file here.
            if not isfile(tar_old_path):
                tar_old_path = tar_old_path.replace(".conda", ".tar.bz2")
            assert isfile(tar_old_path)

            with pytest.raises(DryRunExit):
                run_command(Commands.INSTALL, prefix, tar_old_path, "--dry-run")
                assert not package_is_installed(prefix, "flask=1.*")

            # regression test for #2886 (part 1 of 2)
            # install tarball from package cache, default channel
            run_command(Commands.INSTALL, prefix, tar_old_path)
            assert package_is_installed(prefix, "flask=1.*")

            # regression test for #2626
            # install tarball with full path, outside channel
            tar_new_path = join(prefix, flask_fname)
            copyfile(tar_old_path, tar_new_path)
            run_command(Commands.INSTALL, prefix, tar_new_path)
            assert package_is_installed(prefix, "flask=1")

            # regression test for #2626
            # install tarball with relative path, outside channel
            run_command(Commands.REMOVE, prefix, "flask")
            assert not package_is_installed(prefix, "flask=1.0.2")
            tar_new_path = relpath(tar_new_path)
            run_command(Commands.INSTALL, prefix, tar_new_path)
            assert package_is_installed(prefix, "flask=1")

            # regression test for #2886 (part 2 of 2)
            # install tarball from package cache, local channel
            run_command(Commands.REMOVE, prefix, "flask", "--json")
            assert not package_is_installed(prefix, "flask=1")
            run_command(Commands.INSTALL, prefix, tar_old_path)
            # The last install was from the `local::` channel
            assert package_is_installed(prefix, "flask")

            # regression test for #2599
            # ignore json files in conda-meta that don't conform to name-version-build.json
            if not on_win:
                # xz is only a python dependency on unix
                xz_prec = next(PrefixData(prefix).query("xz"))
                dist_name = xz_prec.dist_str().split("::")[-1]
                xz_prefix_data_json_path = join(prefix, "conda-meta", dist_name + ".json")
                copyfile(xz_prefix_data_json_path, join(prefix, "conda-meta", "xz.json"))
                rm_rf(xz_prefix_data_json_path)
                assert not lexists(xz_prefix_data_json_path)
                PrefixData._cache_ = {}
                assert not package_is_installed(prefix, "xz")

    @pytest.mark.skipif(on_win, reason="windows python doesn't depend on readline")
    def test_update_with_pinned_packages(self):
        # regression test for #6914
        with make_temp_env("-c", "https://repo.anaconda.com/pkgs/free", "python=2.7.12") as prefix:
            assert package_is_installed(prefix, "readline=6.2")
            # removing the history allows python to be updated too
            open(join(prefix, "conda-meta", "history"), "w").close()
            PrefixData._cache_.clear()
            run_command(Commands.UPDATE, prefix, "readline", no_capture=True)
            assert package_is_installed(prefix, "readline")
            assert not package_is_installed(prefix, "readline=6.2")
            assert package_is_installed(prefix, "python=2.7")
            assert not package_is_installed(prefix, "python=2.7.12")

    def test_pinned_override_with_explicit_spec(self):
        with make_temp_env("python=3.6") as prefix:
            python = next(PrefixData(prefix).query("python"))
            run_command(
                Commands.CONFIG, prefix, "--add", "pinned_packages", f"python={python.version}"
            )
            run_command(Commands.INSTALL, prefix, "python=3.7", no_capture=False)
            assert package_is_installed(prefix, "python=3.7")

    def test_remove_all(self):
        with make_temp_env("python") as prefix:
            assert exists(join(prefix, PYTHON_BINARY))
            assert package_is_installed(prefix, "python")

            # regression test for #2154
            with pytest.raises(PackagesNotFoundError) as exc:
                run_command(Commands.REMOVE, prefix, "python", "foo", "numpy")
            exception_string = repr(exc.value)
            assert "PackagesNotFoundError" in exception_string
            assert "- numpy" in exception_string
            assert "- foo" in exception_string

            run_command(Commands.REMOVE, prefix, "--all")
            assert path_is_clean(prefix)

    @pytest.mark.skipif(on_win, reason="windows usually doesn't support symlinks out-of-the box")
    @patch("conda.core.link.hardlink_supported", side_effect=lambda x, y: False)
    def test_allow_softlinks(self, hardlink_supported_mock):
        hardlink_supported_mock._result_cache.clear()
        with env_var(
            "CONDA_ALLOW_SOFTLINKS", "true", stack_callback=conda_tests_ctxt_mgmt_def_pol
        ):
            with make_temp_env("pip") as prefix:
                assert islink(
                    join(
                        prefix,
                        get_python_site_packages_short_path(get_python_version_for_prefix(prefix)),
                        "pip",
                        "__init__.py",
                    )
                )
        hardlink_supported_mock._result_cache.clear()

    @pytest.mark.skipif(on_win, reason="nomkl not present on windows")
    @pytest.mark.skipif(
        context.solver_logic == SolverLogicChoice.LIBMAMBA, reason="features not supported"
    )
    @pytest.mark.skipif(
        context.solver_logic == SolverLogicChoice.LIBMAMBA_DRAFT, reason="features not supported"
    )
    def test_remove_features(self):
        with make_temp_env("python=2", "numpy=1.13", "nomkl") as prefix:
            assert exists(join(prefix, PYTHON_BINARY))
            assert package_is_installed(prefix, "numpy")
            assert package_is_installed(prefix, "nomkl")
            assert not package_is_installed(prefix, "mkl")

            # A consequence of discontinuing use of the 'features' key and instead
            # using direct dependencies is that removing the feature means that
            # packages associated with the track_features base package are completely removed
            # and not replaced with equivalent non-variant packages as before.
            run_command(Commands.REMOVE, prefix, "--features", "nomkl")
            # assert package_is_installed(prefix, 'numpy')   # removed per above comment
            assert not package_is_installed(prefix, "nomkl")
            # assert package_is_installed(prefix, 'mkl')  # removed per above comment

    @pytest.mark.skipif(
        on_win and context.bits == 32, reason="no 32-bit windows python on conda-forge"
    )
    def test_dash_c_usage_replacing_python(self):
        # Regression test for #2606
        with make_temp_env("-c", "conda-forge", "python=3.7", no_capture=True) as prefix:
            assert exists(join(prefix, PYTHON_BINARY))
            assert package_is_installed(prefix, "conda-forge::python=3.7")
            run_command(Commands.INSTALL, prefix, "decorator")
            assert package_is_installed(prefix, "conda-forge::python=3.7")

            with make_temp_env("--clone", prefix) as clone_prefix:
                assert package_is_installed(clone_prefix, "conda-forge::python=3.7")
                assert package_is_installed(clone_prefix, "decorator")

            # Regression test for #2645
            fn = glob(join(prefix, "conda-meta", "python-3.7*.json"))[-1]
            with open(fn) as f:
                data = json.load(f)
            for field in ("url", "channel", "schannel"):
                if field in data:
                    del data[field]
            with open(fn, "w") as f:
                json.dump(data, f)
            PrefixData._cache_ = {}

            with make_temp_env("-c", "conda-forge", "--clone", prefix) as clone_prefix:
                assert package_is_installed(clone_prefix, "python=3.7")
                assert package_is_installed(clone_prefix, "decorator")

    def test_install_prune_flag(self):
        with make_temp_env("python=3", "flask") as prefix:
            assert package_is_installed(prefix, "flask")
            assert package_is_installed(prefix, "python=3")
            run_command(Commands.REMOVE, prefix, "flask")
            assert not package_is_installed(prefix, "flask")
            # this should get pruned when flask is removed
            assert not package_is_installed(prefix, "itsdangerous")
            assert package_is_installed(prefix, "python=3")

    @pytest.mark.skipif(on_win, reason="readline is only a python dependency on unix")
    def test_remove_force_remove_flag(self):
        with make_temp_env("python") as prefix:
            assert package_is_installed(prefix, "readline")
            assert package_is_installed(prefix, "python")

            run_command(Commands.REMOVE, prefix, "readline", "--force-remove")
            assert not package_is_installed(prefix, "readline")
            assert package_is_installed(prefix, "python")

    def test_install_force_reinstall_flag(self):
        with env_var("CONDA_VERBOSITY", "0"):
            # Some solvers print to stdout with VERBOSITY>=1
            # and this pollutes the JSON output
            with make_temp_env("python") as prefix:
                stdout, stderr, _ = run_command(
                    Commands.INSTALL,
                    prefix,
                    "--json",
                    "--dry-run",
                    "--force-reinstall",
                    "python",
                    use_exception_handler=True,
                )
            output_obj = json.loads(stdout.strip())
            unlink_actions = output_obj["actions"]["UNLINK"]
            link_actions = output_obj["actions"]["LINK"]
            assert len(unlink_actions) == len(link_actions) == 1
            assert unlink_actions[0] == link_actions[0]
            assert unlink_actions[0]["name"] == "python"

    def test_create_no_deps_flag(self):
        with make_temp_env("python=2", "flask", "--no-deps") as prefix:
            assert package_is_installed(prefix, "flask")
            assert package_is_installed(prefix, "python=2")
            assert not package_is_installed(prefix, "openssl")
            assert not package_is_installed(prefix, "itsdangerous")

    def test_create_only_deps_flag(self):
        with make_temp_env("python=2", "flask", "--only-deps", no_capture=True) as prefix:
            assert not package_is_installed(prefix, "flask")
            assert package_is_installed(prefix, "python")
            if not on_win:
                # sqlite is a dependency of Python on all platforms
                assert package_is_installed(prefix, "sqlite")
            assert package_is_installed(prefix, "itsdangerous")

            # test that a later install keeps the --only-deps packages around
            run_command(Commands.INSTALL, prefix, "imagesize", no_capture=True)
            assert package_is_installed(prefix, "itsdangerous")
            assert not package_is_installed(prefix, "flask")

            # test that --only-deps installed stuff survives updates of unrelated packages
            run_command(Commands.UPDATE, prefix, "imagesize", no_capture=True)
            assert package_is_installed(prefix, "itsdangerous")
            assert not package_is_installed(prefix, "flask")

            # test that --only-deps installed stuff survives removal of unrelated packages
            run_command(Commands.REMOVE, prefix, "imagesize", no_capture=True)
            assert package_is_installed(prefix, "itsdangerous")
            assert not package_is_installed(prefix, "flask")

    def test_install_update_deps_flag(self):
        with make_temp_env("flask=0.12", "jinja2=2.9") as prefix:
            assert package_is_installed(prefix, "python=3.6")
            assert package_is_installed(prefix, "flask=0.12")
            assert package_is_installed(prefix, "jinja2=2.9")

            run_command(Commands.INSTALL, prefix, "flask", "--update-deps")
            assert package_is_installed(prefix, "python=3.6")
            assert package_is_installed(prefix, "flask>0.12")
            assert package_is_installed(prefix, "jinja2>2.9")

    def test_install_only_deps_flag(self):
        with make_temp_env("flask=0.12.2", "jinja2=2.9") as prefix:
            assert package_is_installed(prefix, "python=3.6")
            assert package_is_installed(prefix, "flask=0.12.2")
            assert package_is_installed(prefix, "jinja2=2.9")

            run_command(Commands.INSTALL, prefix, "flask", "--only-deps")
            assert package_is_installed(prefix, "python=3.6")
            assert package_is_installed(prefix, "flask=0.12.2")
            assert package_is_installed(prefix, "jinja2=2.9")

        with make_temp_env("flask==0.12.2", "--only-deps") as prefix:
            assert not package_is_installed(prefix, "flask")

    def test_install_update_deps_only_deps_flags(self):
        with make_temp_env("flask=0.12.2", "jinja2=2.9") as prefix:
            assert package_is_installed(prefix, "python=3.6")
            assert package_is_installed(prefix, "flask=0.12.2")
            assert package_is_installed(prefix, "jinja2=2.9")

            run_command(
                Commands.INSTALL, prefix, "flask", "python=3.6", "--update-deps", "--only-deps"
            )
            assert package_is_installed(prefix, "python=3.6")
            assert package_is_installed(prefix, "flask=0.12.2")
            assert package_is_installed(prefix, "jinja2>2.9")

    @pytest.mark.xfail(on_win, reason="nomkl not present on windows", strict=True)
    def test_install_features(self):
        with make_temp_env("python=2", "numpy=1.13", "nomkl", no_capture=True) as prefix:
            assert package_is_installed(prefix, "numpy")
            assert package_is_installed(prefix, "nomkl")
            assert not package_is_installed(prefix, "mkl")

        with make_temp_env("python=2", "numpy=1.13") as prefix:
            assert package_is_installed(prefix, "numpy")
            assert not package_is_installed(prefix, "nomkl")
            assert package_is_installed(prefix, "mkl")

            run_command(Commands.INSTALL, prefix, "nomkl", no_capture=True)
            assert package_is_installed(prefix, "numpy")
            assert package_is_installed(prefix, "nomkl")
            assert package_is_installed(prefix, "blas=1.0=openblas")
            assert not package_is_installed(prefix, "mkl_fft")
            assert not package_is_installed(prefix, "mkl_random")
            # assert not package_is_installed(prefix, "mkl")  # pruned as an indirect dep

    def test_clone_offline_simple(self):
        with make_temp_env("bzip2") as prefix:
            assert package_is_installed(prefix, "bzip2")

            with make_temp_env("--clone", prefix, "--offline") as clone_prefix:
                assert context.offline
                assert package_is_installed(clone_prefix, "bzip2")

    def test_conda_config_describe(self):
        with make_temp_env() as prefix:
            stdout, stderr, _ = run_command(Commands.CONFIG, prefix, "--describe")
            assert not stderr
            skip_categories = ("CLI-only", "Hidden and Undocumented")
            documented_parameter_names = chain.from_iterable(
                (
                    parameter_names
                    for category, parameter_names in iteritems(context.category_map)
                    if category not in skip_categories
                )
            )

            for param_name in documented_parameter_names:
                assert re.search(r"^# # %s \(" % param_name, stdout, re.MULTILINE), param_name

            stdout, stderr, _ = run_command(Commands.CONFIG, prefix, "--describe", "--json")
            assert not stderr
            json_obj = json.loads(stdout.strip())
            assert len(json_obj) >= 55
            assert "description" in json_obj[0]

            with env_var("CONDA_QUIET", "yes", stack_callback=conda_tests_ctxt_mgmt_def_pol):
                stdout, stderr, _ = run_command(Commands.CONFIG, prefix, "--show-sources")
                assert not stderr
                assert "envvars" in stdout.strip()

                stdout, stderr, _ = run_command(
                    Commands.CONFIG, prefix, "--show-sources", "--json"
                )
                assert not stderr
                json_obj = json.loads(stdout.strip())
                assert "quiet" in json_obj["envvars"] and json_obj["envvars"]["quiet"] == True
                assert json_obj["cmd_line"] == {"json": True}

            run_command(Commands.CONFIG, prefix, "--set", "changeps1", "false")
            with pytest.raises(CondaError):
                run_command(Commands.CONFIG, prefix, "--write-default")

            rm_rf(join(prefix, "condarc"))
            run_command(Commands.CONFIG, prefix, "--write-default")

            with open(join(prefix, "condarc")) as fh:
                data = fh.read()

            for param_name in documented_parameter_names:
                assert re.search(r"^# %s \(" % param_name, data, re.MULTILINE), param_name

            stdout, stderr, _ = run_command(Commands.CONFIG, prefix, "--describe", "--json")
            assert not stderr
            json_obj = json.loads(stdout.strip())
            assert len(json_obj) >= 42
            assert "description" in json_obj[0]

            with env_var("CONDA_QUIET", "yes", stack_callback=conda_tests_ctxt_mgmt_def_pol):
                stdout, stderr, _ = run_command(Commands.CONFIG, prefix, "--show-sources")
                assert not stderr
                assert "envvars" in stdout.strip()

                stdout, stderr, _ = run_command(
                    Commands.CONFIG, prefix, "--show-sources", "--json"
                )
                assert not stderr
                json_obj = json.loads(stdout.strip())
                assert "quiet" in json_obj["envvars"] and json_obj["envvars"]["quiet"] == True
                assert json_obj["cmd_line"] == {"json": True}

    def test_conda_config_validate(self):
        with make_temp_env() as prefix:
            run_command(Commands.CONFIG, prefix, "--set", "ssl_verify", "no")
            stdout, stderr, _ = run_command(Commands.CONFIG, prefix, "--validate")
            assert not stdout
            assert not stderr

            try:
                with open(join(prefix, "condarc"), "w") as fh:
                    fh.write("default_python: anaconda\n")
                    fh.write("ssl_verify: /path/doesnt/exist\n")
                reload_config(prefix)

                with pytest.raises(CondaMultiError) as exc:
                    run_command(Commands.CONFIG, prefix, "--validate")

                assert len(exc.value.errors) == 2
                str_exc_value = str(exc.value)
                assert (
                    str(
                        "must be a boolean, a path to a certificate bundle file, or a path to a directory containing certificates of trusted CAs"
                    )
                    in str_exc_value
                )
                assert (
                    str("default_python value 'anaconda' not of the form '[23].[0-9][0-9]?'")
                    in str_exc_value
                )
            finally:
                reset_context()

    def test_rpy_search(self):
        with make_temp_env("python=3.5") as prefix:
            run_command(
                Commands.CONFIG, prefix, "--add", "channels", "https://repo.anaconda.com/pkgs/free"
            )
            run_command(Commands.CONFIG, prefix, "--remove", "channels", "defaults")
            stdout, stderr, _ = run_command(Commands.CONFIG, prefix, "--show", "--json")
            json_obj = json_loads(stdout)
            assert "defaults" not in json_obj["channels"]

            assert package_is_installed(prefix, "python")
            assert "r" not in context.channels

            # assert conda search cannot find rpy2
            stdout, stderr, _ = run_command(
                Commands.SEARCH, prefix, "rpy2", "--json", use_exception_handler=True
            )
            json_obj = json_loads(stdout.replace("Fetching package metadata ...", "").strip())
            assert json_obj["exception_name"] == "PackagesNotFoundError"

            # add r channel
            run_command(Commands.CONFIG, prefix, "--add", "channels", "r")
            stdout, stderr, _ = run_command(Commands.CONFIG, prefix, "--show", "--json")
            json_obj = json_loads(stdout)
            assert "r" in json_obj["channels"]

            # assert conda search can now find rpy2
            stdout, stderr, _ = run_command(Commands.SEARCH, prefix, "rpy2", "--json")
            json_obj = json_loads(stdout.replace("Fetching package metadata ...", "").strip())

    def _test_compile_pyc(self, use_sys_python=False, use_dll_search_modifiction=False):
        evs = {}
        if use_dll_search_modifiction:
            evs["CONDA_DLL_SEARCH_MODIFICATION_ENABLE"] = "1"
        with env_vars(evs, stack_callback=conda_tests_ctxt_mgmt_def_pol):
            packages = []
            if use_sys_python:
                py_ver = "{}.{}".format(sys.version_info[0], sys.version_info[1])
            else:
                # We force the use of 'the other' Python on Windows so that Windows
                # runtime / DLL incompatibilities will be readily apparent.
                py_ver = "3.7" if sys.version_info[0] == 3 else "2.7"
                packages.append("python=" + py_ver)
            with make_temp_env(
                *packages, use_restricted_unicode=True if py_ver.startswith("2") else False
            ) as prefix:
                if use_sys_python:
                    python_binary = sys.executable
                else:
                    python_binary = join(prefix, "python.exe" if on_win else "bin/python")
                assert os.path.isfile(python_binary), "Cannot even find Python"
                spdir = join("Lib", "site-packages") if on_win else join("lib", "python", py_ver)
                # Bad pun on itsdangerous.
                py_full_paths = (join(prefix, spdir, "isitsafe.py"),)
                pyc_full_paths = [pyc_path(py_path, py_ver) for py_path in py_full_paths]
                from os import makedirs

                try:
                    makedirs(dirname(py_full_paths[0]))
                except:
                    pass
                try:
                    makedirs(dirname(pyc_full_paths[0]))
                except:
                    pass
                with open(py_full_paths[0], "w") as fpy:
                    fpy.write("__version__ = 1.0")
                    fpy.close()
                from conda.gateways.disk.create import compile_multiple_pyc

                compile_multiple_pyc(python_binary, py_full_paths, pyc_full_paths, prefix, py_ver)
                assert isfile(
                    pyc_full_paths[0]
                ), "Failed to generate expected .pyc file {}".format(pyc_full_paths[0])

    def test_compile_pyc_sys_python(self):
        return self._test_compile_pyc(use_sys_python=True)

    def test_compile_pyc_new_python(self):
        return self._test_compile_pyc(use_sys_python=False)

    def test_conda_run_1(self):
        with make_temp_env(use_restricted_unicode=False, name=str(uuid4())[:7]) as prefix:
            output, error, rc = run_command(Commands.RUN, prefix, "echo", "hello")
            assert output == "hello" + os.linesep
            assert not error
            assert rc == 0
            output, error, rc = run_command(Commands.RUN, prefix, "exit", "5")
            assert not output
            assert not error
            assert rc == 5

    def test_conda_run_nonexistant_prefix(self):
        with make_temp_env(use_restricted_unicode=False, name=str(uuid4())[:7]) as prefix:
            prefix = join(prefix, "clearly_a_prefix_that_does_not_exist")
            with pytest.raises(EnvironmentLocationNotFound):
                output, error, rc = run_command(Commands.RUN, prefix, "echo", "hello")

    def test_conda_run_prefix_not_a_conda_env(self):
        with tempdir() as prefix:
            with pytest.raises(DirectoryNotACondaEnvironmentError):
                output, error, rc = run_command(Commands.RUN, prefix, "echo", "hello")

    def test_clone_offline_multichannel_with_untracked(self):
        with env_vars(
            {
                "CONDA_DLL_SEARCH_MODIFICATION_ENABLE": "1",
            },
            stack_callback=conda_tests_ctxt_mgmt_def_pol,
        ):
            # The flask install will use this version of Python. That is then used to compile flask's pycs.
            flask_python = "3.6"
            with make_temp_env("python=3.7", use_restricted_unicode=True) as prefix:

                run_command(
                    Commands.CONFIG,
                    prefix,
                    "--add",
                    "channels",
                    "https://repo.anaconda.com/pkgs/free",
                )
                run_command(Commands.CONFIG, prefix, "--remove", "channels", "defaults")

                run_command(
                    Commands.INSTALL, prefix, "-c", "conda-test", "flask", "python=" + flask_python
                )

                touch(join(prefix, "test.file"))  # untracked file
                with make_temp_env("--clone", prefix, "--offline") as clone_prefix:
                    assert context.offline
                    assert package_is_installed(clone_prefix, "python=" + flask_python)
                    assert package_is_installed(clone_prefix, "flask=0.11.1=py_0")
                    assert isfile(join(clone_prefix, "test.file"))  # untracked file

    def test_package_pinning(self):
        with make_temp_env(
            "python=2.7", "itsdangerous=0.24", "pytz=2017.3", no_capture=True
        ) as prefix:
            assert package_is_installed(prefix, "itsdangerous=0.24")
            assert package_is_installed(prefix, "python=2.7")
            assert package_is_installed(prefix, "pytz=2017.3")

            with open(join(prefix, "conda-meta", "pinned"), "w") as fh:
                fh.write("itsdangerous 0.24\n")

            run_command(Commands.UPDATE, prefix, "--all", no_capture=True)
            assert package_is_installed(prefix, "itsdangerous=0.24")
            # assert not package_is_installed(prefix, "python=3.5")  # should be python-3.6, but it's not because of add_defaults_to_specs
            assert package_is_installed(prefix, "python=2.7")
            assert not package_is_installed(prefix, "pytz=2017.3")
            assert package_is_installed(prefix, "pytz")

            run_command(Commands.UPDATE, prefix, "--all", "--no-pin", no_capture=True)
            assert package_is_installed(prefix, "python=2.7")
            assert not package_is_installed(prefix, "itsdangerous=0.24")

    def test_update_all_updates_pip_pkg(self):
        with make_temp_env("python=3.6", "pip", "pytz=2018", no_capture=True) as prefix:
            pip_ioo, pip_ioe, _ = run_command(
                Commands.CONFIG, prefix, "--set", "pip_interop_enabled", "true"
            )

            pip_o, pip_e, _ = run_command(
                Commands.RUN,
                prefix,
                "--dev",
                "python",
                "-m",
                "pip",
                "install",
                "itsdangerous==0.24",
            )
            PrefixData._cache_.clear()
            stdout, stderr, _ = run_command(Commands.LIST, prefix, "--json")
            assert not stderr
            json_obj = json.loads(stdout)
            six_info = next(info for info in json_obj if info["name"] == "itsdangerous")
            assert six_info == {
                "base_url": "https://conda.anaconda.org/pypi",
                "build_number": 0,
                "build_string": "pypi_0",
                "channel": "pypi",
                "dist_name": "itsdangerous-0.24-pypi_0",
                "name": "itsdangerous",
                "platform": "pypi",
                "version": "0.24",
            }
            assert package_is_installed(prefix, "itsdangerous=0.24")

            run_command(Commands.UPDATE, prefix, "--all")
            assert package_is_installed(prefix, "itsdangerous>0.24")
            assert package_is_installed(prefix, "pytz>2018")

    def test_package_optional_pinning(self):
        with make_temp_env() as prefix:
            run_command(Commands.CONFIG, prefix, "--add", "pinned_packages", "python=3.6.5")
            run_command(Commands.INSTALL, prefix, "openssl")
            assert not package_is_installed(prefix, "python")
            run_command(Commands.INSTALL, prefix, "flask")
            assert package_is_installed(prefix, "python=3.6.5")

    def test_update_deps_flag_absent(self):
        with make_temp_env("python=2", "itsdangerous=0.24") as prefix:
            assert package_is_installed(prefix, "python=2")
            assert package_is_installed(prefix, "itsdangerous=0.24")
            assert not package_is_installed(prefix, "flask")

            run_command(Commands.INSTALL, prefix, "flask")
            assert package_is_installed(prefix, "python=2")
            assert package_is_installed(prefix, "itsdangerous=0.24")
            assert package_is_installed(prefix, "flask")

    def test_update_deps_flag_present(self):
        with make_temp_env("python=2", "itsdangerous=0.24") as prefix:
            assert package_is_installed(prefix, "python=2")
            assert package_is_installed(prefix, "itsdangerous=0.24")
            assert not package_is_installed(prefix, "flask")

            run_command(Commands.INSTALL, prefix, "--update-deps", "python=2", "flask")
            assert package_is_installed(prefix, "python=2")
            assert not package_is_installed(prefix, "itsdangerous=0.24")
            assert package_is_installed(prefix, "itsdangerous")
            assert package_is_installed(prefix, "flask")

    @pytest.mark.skipif(True, reason="Add this test back someday.")
    # @pytest.mark.skipif(not on_win, reason="shortcuts only relevant on Windows")
    def test_shortcut_in_underscore_env_shows_message(self):
        prefix = make_temp_prefix("_" + str(uuid4())[:7])
        with make_temp_env(prefix=prefix):
            stdout, stderr, _ = run_command(Commands.INSTALL, prefix, "console_shortcut")
            assert (
                "Environment name starts with underscore '_'.  "
                "Skipping menu installation." in stderr
            )

    @pytest.mark.skipif(not on_win, reason="shortcuts only relevant on Windows")
    def test_shortcut_not_attempted_with_no_shortcuts_arg(self):
        prefix = make_temp_prefix("_" + str(uuid4())[:7])
        shortcut_dir = get_shortcut_dir()
        shortcut_file = join(shortcut_dir, "Anaconda Prompt ({0}).lnk".format(basename(prefix)))
        with make_temp_env(prefix=prefix):
            stdout, stderr, _ = run_command(
                Commands.INSTALL, prefix, "console_shortcut", "--no-shortcuts"
            )
            assert (
                "Environment name starts with underscore '_'.  Skipping menu installation."
                not in stderr
            )
            assert not isfile(shortcut_file)

    @pytest.mark.skipif(not on_win, reason="shortcuts only relevant on Windows")
    def test_shortcut_creation_installs_shortcut(self):
        shortcut_dir = get_shortcut_dir()
        shortcut_dir = join(
            shortcut_dir, "Anaconda{0} ({1}-bit)" "".format(sys.version_info.major, context.bits)
        )

        prefix = make_temp_prefix(str(uuid4())[:7])
        shortcut_file = join(shortcut_dir, "Anaconda Prompt ({0}).lnk".format(basename(prefix)))
        try:
            with make_temp_env("console_shortcut", prefix=prefix):
                assert package_is_installed(prefix, "console_shortcut")
                assert isfile(shortcut_file), (
                    "Shortcut not found in menu dir. "
                    "Contents of dir:\n"
                    "{0}".format(os.listdir(shortcut_dir))
                )

                # make sure that cleanup without specifying --shortcuts still removes shortcuts
                run_command(Commands.REMOVE, prefix, "console_shortcut")
                assert not package_is_installed(prefix, "console_shortcut")
                assert not isfile(shortcut_file)
        finally:
            rmtree(prefix, ignore_errors=True)
            if isfile(shortcut_file):
                os.remove(shortcut_file)

    @pytest.mark.skipif(not on_win, reason="shortcuts only relevant on Windows")
    def test_shortcut_absent_does_not_barf_on_uninstall(self):
        shortcut_dir = get_shortcut_dir()
        shortcut_dir = join(
            shortcut_dir, "Anaconda{0} ({1}-bit)" "".format(sys.version_info.major, context.bits)
        )

        prefix = make_temp_prefix(str(uuid4())[:7])
        shortcut_file = join(shortcut_dir, "Anaconda Prompt ({0}).lnk".format(basename(prefix)))
        assert not isfile(shortcut_file)

        try:
            # including --no-shortcuts should not get shortcuts installed
            with make_temp_env("console_shortcut", "--no-shortcuts", prefix=prefix):
                assert package_is_installed(prefix, "console_shortcut")
                assert not isfile(shortcut_file)

                # make sure that cleanup without specifying --shortcuts still removes shortcuts
                run_command(Commands.REMOVE, prefix, "console_shortcut")
                assert not package_is_installed(prefix, "console_shortcut")
                assert not isfile(shortcut_file)
        finally:
            rmtree(prefix, ignore_errors=True)
            if isfile(shortcut_file):
                os.remove(shortcut_file)

    @pytest.mark.skipif(not on_win, reason="shortcuts only relevant on Windows")
    def test_shortcut_absent_when_condarc_set(self):
        shortcut_dir = get_shortcut_dir()
        shortcut_dir = join(
            shortcut_dir, "Anaconda{0} ({1}-bit)" "".format(sys.version_info.major, context.bits)
        )

        prefix = make_temp_prefix(str(uuid4())[:7])
        shortcut_file = join(shortcut_dir, "Anaconda Prompt ({0}).lnk".format(basename(prefix)))
        assert not isfile(shortcut_file)

        # set condarc shortcuts: False
        run_command(Commands.CONFIG, prefix, "--set", "shortcuts", "false")
        stdout, stderr, _ = run_command(Commands.CONFIG, prefix, "--get", "--json")
        json_obj = json_loads(stdout)
        assert json_obj["rc_path"] == join(prefix, "condarc")
        assert json_obj["get"]["shortcuts"] is False

        try:
            with make_temp_env("console_shortcut", prefix=prefix):
                # including shortcuts: False from condarc should not get shortcuts installed
                assert package_is_installed(prefix, "console_shortcut")
                assert not isfile(shortcut_file)

                # make sure that cleanup without specifying --shortcuts still removes shortcuts
                run_command(Commands.REMOVE, prefix, "console_shortcut")
                assert not package_is_installed(prefix, "console_shortcut")
                assert not isfile(shortcut_file)
        finally:
            rmtree(prefix, ignore_errors=True)
            if isfile(shortcut_file):
                os.remove(shortcut_file)

    def test_create_default_packages(self):
        # Regression test for #3453
        try:
            prefix = make_temp_prefix(str(uuid4())[:7])

            # set packages
            run_command(Commands.CONFIG, prefix, "--add", "create_default_packages", "pip")
            run_command(Commands.CONFIG, prefix, "--add", "create_default_packages", "flask")
            stdout, stderr, _ = run_command(Commands.CONFIG, prefix, "--show")
            yml_obj = yaml_round_trip_load(stdout)
            assert yml_obj["create_default_packages"] == ["flask", "pip"]

            assert not package_is_installed(prefix, "python=2")
            assert not package_is_installed(prefix, "pytz")
            assert not package_is_installed(prefix, "flask")

            with make_temp_env("python=2", "pytz", prefix=prefix):
                assert package_is_installed(prefix, "python=2")
                assert package_is_installed(prefix, "pytz")
                assert package_is_installed(prefix, "flask")

        finally:
            rmtree(prefix, ignore_errors=True)

    def test_create_default_packages_no_default_packages(self):
        try:
            prefix = make_temp_prefix(str(uuid4())[:7])

            # set packages
            run_command(Commands.CONFIG, prefix, "--add", "create_default_packages", "pip")
            run_command(Commands.CONFIG, prefix, "--add", "create_default_packages", "flask")
            stdout, stderr, _ = run_command(Commands.CONFIG, prefix, "--show")
            yml_obj = yaml_round_trip_load(stdout)
            assert yml_obj["create_default_packages"] == ["flask", "pip"]

            assert not package_is_installed(prefix, "python=2")
            assert not package_is_installed(prefix, "pytz")
            assert not package_is_installed(prefix, "flask")

            with make_temp_env("python=2", "pytz", "--no-default-packages", prefix=prefix):
                assert package_is_installed(prefix, "python=2")
                assert package_is_installed(prefix, "pytz")
                assert not package_is_installed(prefix, "flask")

        finally:
            rmtree(prefix, ignore_errors=True)

    def test_create_dry_run(self):
        # Regression test for #3453
        prefix = "/some/place"
        with pytest.raises(DryRunExit):
            run_command(Commands.CREATE, prefix, "--dry-run")
        output, _, _ = run_command(
            Commands.CREATE, prefix, "--dry-run", use_exception_handler=True
        )
        assert join("some", "place") in output
        # TODO: This assert passes locally but fails on CI boxes; figure out why and re-enable
        # assert "The following empty environments will be CREATED" in stdout

        prefix = "/another/place"
        with pytest.raises(DryRunExit):
            run_command(Commands.CREATE, prefix, "flask", "--dry-run")
        output, _, _ = run_command(
            Commands.CREATE, prefix, "flask", "--dry-run", use_exception_handler=True
        )
        assert ":flask" in output
        assert ":python" in output
        assert join("another", "place") in output

    def test_create_dry_run_json(self):
        prefix = "/some/place"
        with pytest.raises(DryRunExit):
            run_command(Commands.CREATE, prefix, "flask", "--dry-run", "--json")
        output, _, _ = run_command(
            Commands.CREATE, prefix, "flask", "--dry-run", "--json", use_exception_handler=True
        )
        loaded = json.loads(output)
        names = set(d["name"] for d in loaded["actions"]["LINK"])
        assert "python" in names
        assert "flask" in names

    def test_create_dry_run_yes_safety(self):
        with make_temp_env() as prefix:
            with pytest.raises(CondaValueError):
                run_command(Commands.CREATE, prefix, "--dry-run", "--yes")
            assert exists(prefix)

    def test_packages_not_found(self):
        with make_temp_env() as prefix:
            with pytest.raises(PackagesNotFoundError) as exc:
                run_command(Commands.INSTALL, prefix, "not-a-real-package")
            assert "not-a-real-package" in text_type(exc.value)

            _, error, _ = run_command(
                Commands.INSTALL, prefix, "not-a-real-package", use_exception_handler=True
            )
            assert "not-a-real-package" in error

    def test_conda_pip_interop_dependency_satisfied_by_pip(self):
        with make_temp_env("python=3.7", "pip", use_restricted_unicode=False) as prefix:
            pip_ioo, pip_ioe, _ = run_command(
                Commands.CONFIG, prefix, "--set", "pip_interop_enabled", "true"
            )
            pip_o, pip_e, _ = run_command(
                Commands.RUN, prefix, "--dev", "python", "-m", "pip", "install", "itsdangerous"
            )

            PrefixData._cache_.clear()
            output, error, _ = run_command(Commands.LIST, prefix)
            assert "itsdangerous" in output
            assert not error

            output, _, _ = run_command(
                Commands.INSTALL,
                prefix,
                "flask",
                "--dry-run",
                "--json",
                use_exception_handler=True,
            )
            json_obj = json.loads(output)
            print(json_obj)
            # itsdangerous shouldn't be in this list, because it's already present and satisfied
            #     by the pip package
            assert any(rec["name"] == "flask" for rec in json_obj["actions"]["LINK"])
            assert not any(rec["name"] == "itsdangerous" for rec in json_obj["actions"]["LINK"])

            output, error, _ = run_command(
                Commands.SEARCH, prefix, "not-a-real-package", "--json", use_exception_handler=True
            )
            assert not error
            json_obj = json_loads(output.strip())
            assert json_obj["exception_name"] == "PackagesNotFoundError"
            assert not len(json_obj.keys()) == 0

    @pytest.mark.skipif(context.subdir == "win-32", reason="metadata is wrong; give python2.7")
    def test_conda_pip_interop_pip_clobbers_conda(self):
        # 1. conda install old six
        # 2. pip install -U six
        # 3. conda list shows new six and deletes old conda record
        # 4. probably need to purge something with the history file too?
        # Python 3.5 and PIP are not unicode-happy on Windows:
        #   File "C:\Users\builder\AppData\Local\Temp\f903_固ō한ñђáγßê家ôç_35\lib\site-packages\pip\_vendor\urllib3\util\ssl_.py", line 313, in ssl_wrap_socket
        #     context.load_verify_locations(ca_certs, ca_cert_dir)
        #   TypeError: cafile should be a valid filesystem path
        with make_temp_env(
            "-c",
            "https://repo.anaconda.com/pkgs/free",
            "six=1.9",
            "pip=9.0.3",
            "python=3.5",
            use_restricted_unicode=on_win,
        ) as prefix:
            run_command(Commands.CONFIG, prefix, "--set", "pip_interop_enabled", "true")
            assert package_is_installed(prefix, "six=1.9.0")
            assert package_is_installed(prefix, "python=3.5")

            # On Windows, it's more than prefix.lower(), we get differently shortened paths too.
            # If only we could use pathlib.
            if not on_win:
                output, _, _ = run_command(Commands.RUN, prefix, which_or_where, "python")
                assert prefix.lower() in output.lower(), (
                    "We should be running python in {}\n"
                    "We are running {}\n"
                    "Please check the CONDA_PREFIX PATH promotion in tests/__init__.py\n"
                    "for a likely place to add more fixes".format(prefix, output)
                )
            output, _, _ = run_command(Commands.RUN, prefix, "python", "-m", "pip", "freeze")
            pkgs = set(ensure_text_type(v.strip()) for v in output.splitlines() if v.strip())
            assert "six==1.9.0" in pkgs

            py_ver = get_python_version_for_prefix(prefix)
            sp_dir = get_python_site_packages_short_path(py_ver)

            output, _, _ = run_command(
                Commands.RUN, prefix, "python", "-m", "pip", "install", "-U", "six==1.10"
            )
            assert "Successfully installed six-1.10.0" in ensure_text_type(output)
            PrefixData._cache_.clear()
            stdout, stderr, _ = run_command(Commands.LIST, prefix, "--json")
            assert not stderr
            json_obj = json.loads(stdout)
            six_info = next(info for info in json_obj if info["name"] == "six")
            assert six_info == {
                "base_url": "https://conda.anaconda.org/pypi",
                "build_number": 0,
                "build_string": "pypi_0",
                "channel": "pypi",
                "dist_name": "six-1.10.0-pypi_0",
                "name": "six",
                "platform": "pypi",
                "version": "1.10.0",
            }
            assert package_is_installed(prefix, "six=1.10.0")
            output, err, _ = run_command(Commands.RUN, prefix, "python", "-m", "pip", "freeze")
            pkgs = set(ensure_text_type(v.strip()) for v in output.splitlines() if v.strip())
            assert "six==1.10.0" in pkgs

            six_record = next(PrefixData(prefix).query("six"))
            print(json_dump(six_record))
            assert json_loads(json_dump(six_record)) == {
                "build": "pypi_0",
                "build_number": 0,
                "channel": "https://conda.anaconda.org/pypi",
                "constrains": [],
                "depends": ["python 3.5.*"],
                "files": [
                    sp_dir + "/" + "__pycache__/six.cpython-35.pyc",
                    sp_dir + "/" + "six-1.10.0.dist-info/DESCRIPTION.rst",
                    sp_dir + "/" + "six-1.10.0.dist-info/INSTALLER",
                    sp_dir + "/" + "six-1.10.0.dist-info/METADATA",
                    sp_dir + "/" + "six-1.10.0.dist-info/RECORD",
                    sp_dir + "/" + "six-1.10.0.dist-info/WHEEL",
                    sp_dir + "/" + "six-1.10.0.dist-info/metadata.json",
                    sp_dir + "/" + "six-1.10.0.dist-info/top_level.txt",
                    sp_dir + "/" + "six.py",
                ],
                "fn": "six-1.10.0.dist-info",
                "name": "six",
                "package_type": "virtual_python_wheel",
                "paths_data": {
                    "paths": [
                        {
                            "_path": sp_dir + "/" + "__pycache__/six.cpython-35.pyc",
                            "path_type": "hardlink",
                            "sha256": None,
                            "size_in_bytes": None,
                        },
                        {
                            "_path": sp_dir + "/" + "six-1.10.0.dist-info/DESCRIPTION.rst",
                            "path_type": "hardlink",
                            "sha256": "QWBtSTT2zzabwJv1NQbTfClSX13m-Qc6tqU4TRL1RLs",
                            "size_in_bytes": 774,
                        },
                        {
                            "_path": sp_dir + "/" + "six-1.10.0.dist-info/INSTALLER",
                            "path_type": "hardlink",
                            "sha256": "zuuue4knoyJ-UwPPXg8fezS7VCrXJQrAP7zeNuwvFQg",
                            "size_in_bytes": 4,
                        },
                        {
                            "_path": sp_dir + "/" + "six-1.10.0.dist-info/METADATA",
                            "path_type": "hardlink",
                            "sha256": "5HceJsUnHof2IRamlCKO2MwNjve1eSP4rLzVQDfwpCQ",
                            "size_in_bytes": 1283,
                        },
                        {
                            "_path": sp_dir + "/" + "six-1.10.0.dist-info/RECORD",
                            "path_type": "hardlink",
                            "sha256": None,
                            "size_in_bytes": None,
                        },
                        {
                            "_path": sp_dir + "/" + "six-1.10.0.dist-info/WHEEL",
                            "path_type": "hardlink",
                            "sha256": "GrqQvamwgBV4nLoJe0vhYRSWzWsx7xjlt74FT0SWYfE",
                            "size_in_bytes": 110,
                        },
                        {
                            "_path": sp_dir + "/" + "six-1.10.0.dist-info/metadata.json",
                            "path_type": "hardlink",
                            "sha256": "jtOeeTBubYDChl_5Ql5ZPlKoHgg6rdqRIjOz1e5Ek2U",
                            "size_in_bytes": 658,
                        },
                        {
                            "_path": sp_dir + "/" + "six-1.10.0.dist-info/top_level.txt",
                            "path_type": "hardlink",
                            "sha256": "_iVH_iYEtEXnD8nYGQYpYFUvkUW9sEO1GYbkeKSAais",
                            "size_in_bytes": 4,
                        },
                        {
                            "_path": sp_dir + "/" + "six.py",
                            "path_type": "hardlink",
                            "sha256": "A6hdJZVjI3t_geebZ9BzUvwRrIXo0lfwzQlM2LcKyas",
                            "size_in_bytes": 30098,
                        },
                    ],
                    "paths_version": 1,
                },
                "subdir": "pypi",
                "version": "1.10.0",
            }

            stdout, stderr, _ = run_command(
                Commands.INSTALL, prefix, "six", "--satisfied-skip-solve"
            )
            assert not stderr
            assert "All requested packages already installed." in stdout

            stdout, stderr, _ = run_command(
                Commands.INSTALL, prefix, "six", "--repodata-fn", "repodata.json"
            )
            assert not stderr
            assert package_is_installed(prefix, "six>=1.11")
            output, err, _ = run_command(Commands.RUN, prefix, "python", "-m", "pip", "freeze")
            pkgs = set(ensure_text_type(v.strip()) for v in output.splitlines() if v.strip())
            six_record = next(PrefixData(prefix).query("six"))
            assert "six==%s" % six_record.version in pkgs

            assert len(glob(join(prefix, "conda-meta", "six-*.json"))) == 1

            output, err, _ = run_command(
                Commands.RUN, prefix, "python", "-m", "pip", "install", "-U", "six==1.10"
            )
            print(output)
            assert "Successfully installed six-1.10.0" in ensure_text_type(output)
            PrefixData._cache_.clear()
            assert package_is_installed(prefix, "six=1.10.0")

            stdout, stderr, _ = run_command(Commands.REMOVE, prefix, "six")
            assert not stderr
            assert "six-1.10.0-pypi_0" in stdout
            assert not package_is_installed(prefix, "six")

            assert not glob(join(prefix, sp_dir, "six*"))

    def test_conda_pip_interop_conda_editable_package(self):
<<<<<<< HEAD
        with env_vars(
            {"CONDA_RESTORE_FREE_CHANNEL": True, "CONDA_REPORT_ERRORS": False},
            stack_callback=conda_tests_ctxt_mgmt_def_pol,
        ):
            with make_temp_env(
                "python=2.7", "pip=10", "git", use_restricted_unicode=on_win
            ) as prefix:
                conda_dev_srcdir = dirname(CONDA_PACKAGE_ROOT)
=======
        with env_var('CONDA_RESTORE_FREE_CHANNEL', True, stack_callback=conda_tests_ctxt_mgmt_def_pol):
            with make_temp_env("python=2.7", "pip=10", "git", use_restricted_unicode=on_win) as prefix:
>>>>>>> 35cd4795
                workdir = prefix

                run_command(Commands.CONFIG, prefix, "--set", "pip_interop_enabled", "true")
                assert package_is_installed(prefix, "python")

                # install an "editable" urllib3 that cannot be managed
                output, err, _ = run_command(
                    Commands.RUN,
                    prefix,
                    "--cwd",
                    workdir,
                    "python",
                    "-m",
                    "pip",
                    "install",
                    "-e",
                    "git+https://github.com/urllib3/urllib3.git@1.19.1#egg=urllib3",
                )
                assert isfile(join(workdir, "src", "urllib3", "urllib3", "__init__.py"))
                assert not isfile(join("src", "urllib3", "urllib3", "__init__.py"))
                PrefixData._cache_.clear()
                assert package_is_installed(prefix, "urllib3")
                urllib3_record = next(PrefixData(prefix).query("urllib3"))
                urllib3_record_dump = urllib3_record.dump()
                files = urllib3_record_dump.pop("files")
                paths_data = urllib3_record_dump.pop("paths_data")
                print(json_dump(urllib3_record_dump))

                assert json_loads(json_dump(urllib3_record_dump)) == {
                    "build": "dev_0",
                    "build_number": 0,
                    "channel": "https://conda.anaconda.org/<develop>",
                    "constrains": [
                        "cryptography >=1.3.4",
                        "idna >=2.0.0",
                        "pyopenssl >=0.14",
                        "pysocks !=1.5.7,<2.0,>=1.5.6",
                    ],
                    "depends": ["python 2.7.*"],
                    "fn": "urllib3-1.19.1-dev_0",
                    "name": "urllib3",
                    "package_type": "virtual_python_egg_link",
                    "subdir": "pypi",
                    "version": "1.19.1",
                }

                # the unmanageable urllib3 should prevent a new requests from being installed
                stdout, stderr, _ = run_command(
                    Commands.INSTALL,
                    prefix,
                    "requests",
                    "--dry-run",
                    "--json",
                    use_exception_handler=True,
                )
                assert not stderr
                json_obj = json_loads(stdout)
                assert "UNLINK" not in json_obj["actions"]
                link_dists = json_obj["actions"]["LINK"]
                assert len(link_dists) == 1
                assert link_dists[0]["name"] == "requests"
                assert VersionOrder(link_dists[0]["version"]) < VersionOrder("2.16")

                # should already be satisfied
                stdout, stderr, _ = run_command(Commands.INSTALL, prefix, "urllib3", "-S")
                assert "All requested packages already installed." in stdout

                # should raise an error
                with pytest.raises((PackagesNotFoundError, RawStrUnsatisfiableError)) as exc:
                    # TODO: This raises PackagesNotFoundError, but the error should really explain
                    #       that we can't install urllib3 because it's already installed and
                    #       unmanageable. The error should suggest trying to use pip to uninstall it.
                    stdout, stderr, _ = run_command(
                        Commands.INSTALL, prefix, "urllib3=1.20", "--dry-run"
                    )
                    if isinstance(exc, RawStrUnsatisfiableError):
                        assert "nothing provides requested urllib3 1.20.*" in exc.value

                # Now install a manageable urllib3.
                output = check_output(
                    PYTHON_BINARY + " -m pip install -U urllib3==1.20", cwd=prefix, shell=True
                )
                print(output)
                PrefixData._cache_.clear()
                assert package_is_installed(prefix, "urllib3")
                urllib3_record = next(PrefixData(prefix).query("urllib3"))
                urllib3_record_dump = urllib3_record.dump()
                files = urllib3_record_dump.pop("files")
                paths_data = urllib3_record_dump.pop("paths_data")
                print(json_dump(urllib3_record_dump))

                assert json_loads(json_dump(urllib3_record_dump)) == {
                    "build": "pypi_0",
                    "build_number": 0,
                    "channel": "https://conda.anaconda.org/pypi",
                    "constrains": ["pysocks >=1.5.6,<2.0,!=1.5.7"],
                    "depends": ["python 2.7.*"],
                    "fn": "urllib3-1.20.dist-info",
                    "name": "urllib3",
                    "package_type": "virtual_python_wheel",
                    "subdir": "pypi",
                    "version": "1.20",
                }

                # we should be able to install an unbundled requests that upgrades urllib3 in the process
                stdout, stderr, _ = run_command(
                    Commands.INSTALL, prefix, "requests=2.18", "--json"
                )
                assert package_is_installed(prefix, "requests")
                assert package_is_installed(prefix, "urllib3>=1.21")
                assert not stderr
                json_obj = json_loads(stdout)
                unlink_dists = [
                    dist_obj
                    for dist_obj in json_obj["actions"]["UNLINK"]
                    if dist_obj.get("platform") == "pypi"
                ]  # filter out conda package upgrades like python and libffi
                assert len(unlink_dists) == 1
                assert unlink_dists[0]["name"] == "urllib3"
                assert unlink_dists[0]["channel"] == "pypi"

    def test_conda_pip_interop_compatible_release_operator(self):
        # Regression test for #7776
        # important to start the env with six 1.9.  That version forces an upgrade later in the test
        with make_temp_env(
            "-c",
            "https://repo.anaconda.com/pkgs/free",
            "pip=10",
            "six=1.9",
            "appdirs",
            use_restricted_unicode=on_win,
        ) as prefix:
            run_command(Commands.CONFIG, prefix, "--set", "pip_interop_enabled", "true")
            assert package_is_installed(prefix, "python")
            assert package_is_installed(prefix, "six=1.9")
            assert package_is_installed(prefix, "appdirs>=1.4.3")

            python_binary = join(prefix, PYTHON_BINARY)
            p = Popen(
                [python_binary, "-m", "pip", "install", "fs==2.1.0"],
                stdout=PIPE,
                stderr=PIPE,
                cwd=prefix,
                shell=False,
            )
            stdout, stderr = p.communicate()
            rc = p.returncode
            assert int(rc) != 0
            stderr = (
                stderr.decode("utf-8", errors="replace")
                if hasattr(stderr, "decode")
                else text_type(stderr)
            )
            assert "Cannot uninstall" in stderr

            run_command(Commands.REMOVE, prefix, "six")
            assert not package_is_installed(prefix, "six")

            output = check_output(
                [python_binary, "-m", "pip", "install", "fs==2.1.0"], cwd=prefix, shell=False
            )
            print(output)
            PrefixData._cache_.clear()
            assert package_is_installed(prefix, "fs==2.1.0")
            # six_record = next(PrefixData(prefix).query("six"))
            # print(json_dump(six_record.dump()))
            assert package_is_installed(prefix, "six~=1.10")

            stdout, stderr, _ = run_command(Commands.LIST, prefix)
            assert not stderr
            assert "fs                        2.1.0                    pypi_0    pypi" in stdout

            with pytest.raises(DryRunExit):
                run_command(
                    Commands.INSTALL,
                    prefix,
                    "-c",
                    "https://repo.anaconda.com/pkgs/free",
                    "agate=1.6",
                    "--dry-run",
                )

    @pytest.mark.skipif(
        sys.version_info.major == 2 and context.subdir == "win-32",
        reason="Incompatible DLLs with win-32 python 2.7 ",
    )
    @pytest.mark.xfail(
        context.solver_logic == SolverLogicChoice.LIBMAMBA,
        reason="Inconsistency analysis not yet implemented",
    )
    @pytest.mark.xfail(
        context.solver_logic == SolverLogicChoice.LIBMAMBA_DRAFT,
        reason="Inconsistency analysis not yet implemented",
    )
    def test_conda_recovery_of_pip_inconsistent_env(self):
        with make_temp_env(
            "pip=10", "python", "anaconda-client", use_restricted_unicode=on_win
        ) as prefix:
            run_command(Commands.CONFIG, prefix, "--set", "pip_interop_enabled", "true")
            assert package_is_installed(prefix, "python")
            assert package_is_installed(prefix, "anaconda-client>=1.7.2")

            stdout, stderr, _ = run_command(Commands.REMOVE, prefix, "requests", "--force")
            assert not stderr

            # this is incompatible with anaconda-client
            python_binary = join(prefix, PYTHON_BINARY)
            p = Popen(
                [python_binary, "-m", "pip", "install", "requests==2.8"],
                stdout=PIPE,
                stderr=PIPE,
                cwd=prefix,
                shell=False,
            )
            stdout, stderr = p.communicate()
            rc = p.returncode
            assert int(rc) == 0

            stdout, stderr, _ = run_command(Commands.INSTALL, prefix, "imagesize", "--json")
            assert json.loads(stdout)["success"]
            assert "The environment is inconsistent" in stderr

            stdout, stderr, _ = run_command(Commands.LIST, prefix, "--json")
            pkgs = json.loads(stdout)
            for entry in pkgs:
                if entry["name"] == "requests":
                    assert VersionOrder(entry["version"]) >= VersionOrder("2.9.1")

    def test_install_freezes_env_by_default(self):
        """We pass --no-update-deps/--freeze-installed by default, effectively.  This helps speed things
        up by not considering changes to existing stuff unless the solve ends up unsatisfiable."""

        # create an initial env
        with make_temp_env("python=2", use_restricted_unicode=on_win, no_capture=True) as prefix:
            assert package_is_installed(prefix, "python=2.7.*")
            # Install a version older than the last one
            run_command(Commands.INSTALL, prefix, "setuptools=40.*")

            stdout, stderr, _ = run_command(Commands.LIST, prefix, "--json")

            pkgs = json.loads(stdout)

            run_command(Commands.INSTALL, prefix, "imagesize", "--freeze-installed")

            stdout, _, _ = run_command(Commands.LIST, prefix, "--json")
            pkgs_after_install = json.loads(stdout)

            # Compare before and after installing package
            for pkg in pkgs:
                for pkg_after in pkgs_after_install:
                    if pkg["name"] == pkg_after["name"]:
                        assert pkg["version"] == pkg_after["version"]

    @pytest.mark.skipif(on_win, reason="gawk is a windows only package")
    def test_search_gawk_not_win_filter(self):
        with make_temp_env() as prefix:
            stdout, stderr, _ = run_command(
                Commands.SEARCH,
                prefix,
                "*gawk",
                "--platform",
                "win-64",
                "--json",
                "-c",
                "https://repo.anaconda.com/pkgs/msys2",
                "--json",
                use_exception_handler=True,
            )
            json_obj = json_loads(stdout.replace("Fetching package metadata ...", "").strip())
            assert "m2-gawk" in json_obj.keys()
            assert len(json_obj.keys()) == 1

    @pytest.mark.skipif(not on_win, reason="gawk is a windows only package")
    def test_search_gawk_on_win(self):
        with make_temp_env() as prefix:
            stdout, _, _ = run_command(
                Commands.SEARCH, prefix, "*gawk", "--json", use_exception_handler=True
            )
            json_obj = json_loads(stdout.replace("Fetching package metadata ...", "").strip())
            assert "m2-gawk" in json_obj.keys()
            assert len(json_obj.keys()) == 1

    @pytest.mark.skipif(not on_win, reason="gawk is a windows only package")
    def test_search_gawk_on_win_filter(self):
        with make_temp_env() as prefix:
            stdout, _, _ = run_command(
                Commands.SEARCH,
                prefix,
                "gawk",
                "--platform",
                "linux-64",
                "--json",
                use_exception_handler=True,
            )
            json_obj = json_loads(stdout.replace("Fetching package metadata ...", "").strip())
            assert not len(json_obj.keys()) == 0

    def test_bad_anaconda_token_infinite_loop(self):
        # This test is being changed around 2017-10-17, when the behavior of anaconda.org
        # was changed.  Previously, an expired token would return with a 401 response.
        # Now, a 200 response is always given, with any public packages available on the channel.
        response = requests.get(
            "https://conda.anaconda.org/t/cqgccfm1mfma/data-portal/"
            "%s/repodata.json" % context.subdir
        )
        assert response.status_code == 200

        try:
            prefix = make_temp_prefix(str(uuid4())[:7])
            channel_url = "https://conda.anaconda.org/t/cqgccfm1mfma/data-portal"
            run_command(Commands.CONFIG, prefix, "--add", "channels", channel_url)
            stdout, stderr, _ = run_command(Commands.CONFIG, prefix, "--show")
            yml_obj = yaml_round_trip_load(stdout)
            assert yml_obj["channels"] == [
                channel_url.replace("cqgccfm1mfma", "<TOKEN>"),
                "defaults",
            ]

            with pytest.raises(PackagesNotFoundError):
                run_command(Commands.SEARCH, prefix, "boltons", "--json")

            stdout, stderr, _ = run_command(Commands.SEARCH, prefix, "anaconda-mosaic", "--json")

            json_obj = json.loads(stdout)
            assert "anaconda-mosaic" in json_obj
            assert len(json_obj["anaconda-mosaic"]) > 0

        finally:
            rmtree(prefix, ignore_errors=True)
            reset_context()

    def test_anaconda_token_with_private_package(self):
        # TODO: should also write a test to use binstar_client to set the token,
        # then let conda load the token

        # Step 0. xfail if a token is set, for example when testing locally
        tokens = read_binstar_tokens()
        if tokens:
            pytest.xfail("binstar token found in global configuration")

        # Step 1. Make sure without the token we don't see the anyjson package
        try:
            prefix = make_temp_prefix(str(uuid4())[:7])
            channel_url = "https://conda.anaconda.org/kalefranz"
            run_command(Commands.CONFIG, prefix, "--add", "channels", channel_url)
            run_command(Commands.CONFIG, prefix, "--remove", "channels", "defaults")
            output, _, _ = run_command(Commands.CONFIG, prefix, "--show")
            yml_obj = yaml_round_trip_load(output)
            assert yml_obj["channels"] == [channel_url]

            output, _, _ = run_command(
                Commands.SEARCH,
                prefix,
                "anyjson",
                "--platform",
                "linux-64",
                "--json",
                use_exception_handler=True,
            )
            json_obj = json_loads(output)
            assert json_obj["exception_name"] == "PackagesNotFoundError"

        finally:
            rmtree(prefix, ignore_errors=True)
            reset_context()

        # Step 2. Now with the token make sure we can see the anyjson package
        try:
            prefix = make_temp_prefix(str(uuid4())[:7])
            channel_url = "https://conda.anaconda.org/t/zlZvSlMGN7CB/kalefranz"
            run_command(Commands.CONFIG, prefix, "--add", "channels", channel_url)
            run_command(Commands.CONFIG, prefix, "--remove", "channels", "defaults")
            stdout, stderr, _ = run_command(Commands.CONFIG, prefix, "--show")
            yml_obj = yaml_round_trip_load(stdout)

            assert yml_obj["channels"] == ["https://conda.anaconda.org/t/<TOKEN>/kalefranz"]

            stdout, stderr, _ = run_command(
                Commands.SEARCH, prefix, "anyjson", "--platform", "linux-64", "--json"
            )
            json_obj = json_loads(stdout)
            assert "anyjson" in json_obj

        finally:
            rmtree(prefix, ignore_errors=True)

    @pytest.mark.xfail(
        on_win
        and context.solver_logic in (SolverLogicChoice.LIBMAMBA, SolverLogicChoice.LIBMAMBA_DRAFT),
        reason="Known issue in mamba. Reported here: https://github.com/mamba-org/mamba/issues/1308",
    )
    def test_clean_index_cache(self):
        prefix = ""

        # make sure we have something in the index cache
        stdout, stderr, _ = run_command(Commands.INFO, prefix, "bzip2", "--json")
        assert "bzip2" in json_loads(stdout)
        index_cache_dir = create_cache_dir()
        assert glob(join(index_cache_dir, "*.json"))

        # now clear it
        run_command(Commands.CLEAN, prefix, "--index-cache")
        assert not glob(join(index_cache_dir, "*.json"))

    @pytest.mark.xfail(
        on_win
        and context.solver_logic in (SolverLogicChoice.LIBMAMBA, SolverLogicChoice.LIBMAMBA_DRAFT),
        reason="Known issue in mamba. Reported here: https://github.com/mamba-org/mamba/issues/1308",
    )
    def test_use_index_cache(self):
        from conda.gateways.connection.session import CondaSession
        from conda.core.subdir_data import SubdirData

        SubdirData._cache_.clear()

        prefix = make_temp_prefix("_" + str(uuid4())[:7])
        with make_temp_env(prefix=prefix, no_capture=True):
            # First, clear the index cache to make sure we start with an empty cache.
            index_cache_dir = create_cache_dir()
            run_command(Commands.CLEAN, "", "--index-cache")
            assert not glob(join(index_cache_dir, "*.json"))

            # Then, populate the index cache.
            orig_get = CondaSession.get
            with patch.object(CondaSession, "get", autospec=True) as mock_method:

                def side_effect(self, url, **kwargs):
                    # Make sure that we don't use the cache because of the
                    # corresponding HTTP header. This test is supposed to test
                    # whether the --use-index-cache causes the cache to be used.
                    result = orig_get(self, url, **kwargs)
                    for header in ["Etag", "Last-Modified", "Cache-Control"]:
                        if header in result.headers:
                            del result.headers[header]
                    return result

                SubdirData._cache_.clear()
                mock_method.side_effect = side_effect
                stdout, stderr, _ = run_command(Commands.INFO, prefix, "flask", "--json")
                assert mock_method.called

            # Next run with --use-index-cache and make sure it actually hits the cache
            # and does not go out fetching index data remotely.
            with patch.object(CondaSession, "get", autospec=True) as mock_method:

                def side_effect(self, url, **kwargs):
                    if url.endswith("/repodata.json") or url.endswith("/repodata.json.bz2"):
                        raise AssertionError("Index cache was not hit")
                    else:
                        return orig_get(self, url, **kwargs)

                mock_method.side_effect = side_effect
                run_command(Commands.INSTALL, prefix, "flask", "--json", "--use-index-cache")

    @pytest.mark.xfail(
        context.solver_logic == SolverLogicChoice.LIBMAMBA, reason="Known broken; bug in libmamba"
    )
    @pytest.mark.xfail(
        context.solver_logic == SolverLogicChoice.LIBMAMBA_DRAFT,
        reason="Known broken; bug in libmamba",
    )
    def test_offline_with_empty_index_cache(self):
        from conda.core.subdir_data import SubdirData

        SubdirData._cache_.clear()

        try:
            with make_temp_env(use_restricted_unicode=on_win) as prefix:
                pkgs_dir = join(prefix, "pkgs")
                with env_var(
                    "CONDA_PKGS_DIRS", pkgs_dir, stack_callback=conda_tests_ctxt_mgmt_def_pol
                ):
                    with make_temp_channel(["flask-0.12.2"]) as channel:
                        # Clear the index cache.
                        index_cache_dir = create_cache_dir()
                        run_command(Commands.CLEAN, "", "--index-cache")
                        assert not exists(index_cache_dir)

                        # Then attempt to install a package with --offline. The package (flask) is
                        # available in a local channel, however its dependencies are not. Make sure
                        # that a) it fails because the dependencies are not available and b)
                        # we don't try to download the repodata from non-local channels but we do
                        # download repodata from local channels.
                        from conda.gateways.connection.session import CondaSession

                        orig_get = CondaSession.get

                        result_dict = {}

                        def side_effect(self, url, **kwargs):
                            if not url.startswith("file://"):
                                raise AssertionError("Attempt to fetch repodata: {}".format(url))
                            if url.startswith(channel):
                                result_dict["local_channel_seen"] = True
                            return orig_get(self, url, **kwargs)

                        with patch.object(CondaSession, "get", autospec=True) as mock_method:
                            mock_method.side_effect = side_effect

                            SubdirData._cache_.clear()

                            # This first install passes because flask and its dependencies are in the
                            # package cache.
                            assert not package_is_installed(prefix, "flask")
                            run_command(
                                Commands.INSTALL,
                                prefix,
                                "-c",
                                channel,
                                "flask",
                                "--offline",
                                no_capture=True,
                            )
                            assert package_is_installed(prefix, "flask")

                            # The mock should have been called with our local channel URL though.
                            assert result_dict.get("local_channel_seen")

                            # Fails because pytz cannot be found in available channels.
                            with pytest.raises(PackagesNotFoundError):
                                run_command(
                                    Commands.INSTALL, prefix, "-c", channel, "pytz", "--offline"
                                )
                            assert not package_is_installed(prefix, "pytz")
        finally:
            SubdirData._cache_.clear()

    def test_create_from_extracted(self):
        with make_temp_package_cache() as pkgs_dir:
            assert context.pkgs_dirs == (pkgs_dir,)

            def pkgs_dir_has_tarball(tarball_prefix):
                return any(
                    f.startswith(tarball_prefix)
                    and any(f.endswith(ext) for ext in CONDA_PACKAGE_EXTENSIONS)
                    for f in os.listdir(pkgs_dir)
                )

            with make_temp_env() as prefix:
                # First, make sure the openssl package is present in the cache,
                # downloading it if needed
                assert not pkgs_dir_has_tarball("openssl-")
                run_command(Commands.INSTALL, prefix, "openssl")
                assert pkgs_dir_has_tarball("openssl-")

                # Then, remove the tarball but keep the extracted directory around
                run_command(Commands.CLEAN, prefix, "--tarballs", "--yes")
                assert not pkgs_dir_has_tarball("openssl-")

            with make_temp_env() as prefix:
                # Finally, install openssl, enforcing the use of the extracted package.
                # We expect that the tarball does not appear again because we simply
                # linked the package from the extracted directory. If the tarball
                # appeared again, we decided to re-download the package for some reason.
                run_command(Commands.INSTALL, prefix, "openssl", "--offline")
                assert not pkgs_dir_has_tarball("openssl-")

    def test_clean_tarballs_and_packages(self):
        with make_temp_package_cache() as pkgs_dir:
            filter_pkgs = lambda x: [
                f for f in x if (f.endswith(".tar.bz2") or f.endswith(".conda"))
            ]
            with make_temp_env("bzip2") as prefix:
                pkgs_dir_contents = [join(pkgs_dir, d) for d in os.listdir(pkgs_dir)]
                pkgs_dir_dirs = [d for d in pkgs_dir_contents if isdir(d)]
                pkgs_dir_tarballs = filter_pkgs(pkgs_dir_contents)
                assert any(basename(d).startswith("bzip2-") for d in pkgs_dir_dirs)
                assert any(basename(f).startswith("bzip2-") for f in pkgs_dir_tarballs)

                # --json flag is regression test for #5451
                run_command(Commands.CLEAN, prefix, "--packages", "--yes", "--json")

                # --json flag is regression test for #5451
                run_command(Commands.CLEAN, prefix, "--tarballs", "--yes", "--json")

                pkgs_dir_contents = [join(pkgs_dir, d) for d in os.listdir(pkgs_dir)]
                pkgs_dir_dirs = [d for d in pkgs_dir_contents if isdir(d)]
                pkgs_dir_tarballs = filter_pkgs(pkgs_dir_contents)

                assert any(basename(d).startswith("bzip2-") for d in pkgs_dir_dirs)
                assert not any(basename(f).startswith("bzip2-") for f in pkgs_dir_tarballs)

                run_command(Commands.REMOVE, prefix, "bzip2", "--yes", "--json")

            run_command(Commands.CLEAN, prefix, "--packages", "--yes")

            pkgs_dir_contents = [join(pkgs_dir, d) for d in os.listdir(pkgs_dir)]
            pkgs_dir_dirs = [d for d in pkgs_dir_contents if isdir(d)]
            assert not any(basename(d).startswith("bzip2-") for d in pkgs_dir_dirs)

    def test_install_mkdir(self):
        try:
            prefix = make_temp_prefix()
            with open(os.path.join(prefix, "tempfile.txt"), "w") as f:
                f.write("test")
            assert isdir(prefix)
            assert isfile(os.path.join(prefix, "tempfile.txt"))
            with pytest.raises(DirectoryNotACondaEnvironmentError):
                run_command(Commands.INSTALL, prefix, "python=3.7.2", "--mkdir")

            run_command(Commands.CREATE, prefix)
            run_command(Commands.INSTALL, prefix, "python=3.7.2", "--mkdir")
            assert package_is_installed(prefix, "python=3.7.2")

            rm_rf(prefix, clean_empty_parents=True)
            assert path_is_clean(prefix)

            # this part also a regression test for #4849
            run_command(
                Commands.INSTALL,
                prefix,
                "python-dateutil=2.6.1",
                "python=3.5.6",
                "--mkdir",
                no_capture=True,
            )
            assert package_is_installed(prefix, "python=3.5.6")
            assert package_is_installed(prefix, "python-dateutil=2.6.1")

        finally:
            rm_rf(prefix, clean_empty_parents=True)

    @pytest.mark.skipif(on_win, reason="python doesn't have dependencies on windows")
    def test_disallowed_packages(self):
        with make_temp_env() as prefix:
            with env_var(
                "CONDA_DISALLOWED_PACKAGES",
                "sqlite&flask",
                stack_callback=conda_tests_ctxt_mgmt_def_pol,
            ):
                with pytest.raises(CondaMultiError) as exc:
                    run_command(Commands.INSTALL, prefix, "python")
            exc_val = exc.value.errors[0]
            assert isinstance(exc_val, DisallowedPackageError)
            assert exc_val.dump_map()["package_ref"]["name"] == "sqlite"

    def test_dont_remove_conda_1(self):
        pkgs_dirs = context.pkgs_dirs
        prefix = make_temp_prefix()
        with env_vars(
            {"CONDA_ROOT_PREFIX": prefix, "CONDA_PKGS_DIRS": ",".join(pkgs_dirs)},
            stack_callback=conda_tests_ctxt_mgmt_def_pol,
        ):
            with make_temp_env(prefix=prefix):
                _, _, _ = run_command(Commands.INSTALL, prefix, "conda", "conda-build")
                assert package_is_installed(prefix, "conda")
                assert package_is_installed(prefix, "pycosat")
                assert package_is_installed(prefix, "conda-build")

                with pytest.raises(CondaMultiError) as exc:
                    run_command(Commands.REMOVE, prefix, "conda")

                assert any(isinstance(e, RemoveError) for e in exc.value.errors)
                assert package_is_installed(prefix, "conda")
                assert package_is_installed(prefix, "pycosat")

                with pytest.raises(CondaMultiError) as exc:
                    run_command(Commands.REMOVE, prefix, "pycosat")

                assert any(isinstance(e, RemoveError) for e in exc.value.errors)
                assert package_is_installed(prefix, "conda")
                assert package_is_installed(prefix, "pycosat")
                assert package_is_installed(prefix, "conda-build")

    def test_dont_remove_conda_2(self):
        # regression test for #6904
        pkgs_dirs = context.pkgs_dirs
        prefix = make_temp_prefix()
        with make_temp_env(prefix=prefix):
            with env_vars(
                {"CONDA_ROOT_PREFIX": prefix, "CONDA_PKGS_DIRS": ",".join(pkgs_dirs)},
                stack_callback=conda_tests_ctxt_mgmt_def_pol,
            ):
                _, _, _ = run_command(Commands.INSTALL, prefix, "conda")
                assert package_is_installed(prefix, "conda")
                assert package_is_installed(prefix, "pycosat")

                with pytest.raises(CondaMultiError) as exc:
                    run_command(Commands.REMOVE, prefix, "pycosat")

                assert any(isinstance(e, RemoveError) for e in exc.value.errors)
                assert package_is_installed(prefix, "conda")
                assert package_is_installed(prefix, "pycosat")

                with pytest.raises(CondaMultiError) as exc:
                    run_command(Commands.REMOVE, prefix, "conda")

                assert any(isinstance(e, RemoveError) for e in exc.value.errors)
                assert package_is_installed(prefix, "conda")
                assert package_is_installed(prefix, "pycosat")

    def test_force_remove(self):
        with make_temp_env() as prefix:
            stdout, stderr, _ = run_command(Commands.INSTALL, prefix, "libarchive")
            assert package_is_installed(prefix, "libarchive")
            assert package_is_installed(prefix, "xz")

            stdout, stderr, _ = run_command(Commands.REMOVE, prefix, "xz", "--force")
            assert not package_is_installed(prefix, "xz")
            assert package_is_installed(prefix, "libarchive")

            stdout, stderr, _ = run_command(Commands.REMOVE, prefix, "libarchive")
            assert not package_is_installed(prefix, "libarchive")

        # regression test for #3489
        # don't raise for remove --all if environment doesn't exist
        rm_rf(prefix, clean_empty_parents=True)
        run_command(Commands.REMOVE, prefix, "--all")

    def test_download_only_flag(self):
        from conda.core.link import UnlinkLinkTransaction

        with patch.object(UnlinkLinkTransaction, "execute") as mock_method:
            with make_temp_env("openssl", "--download-only", use_exception_handler=True) as prefix:
                assert mock_method.call_count == 0
            with make_temp_env("openssl", use_exception_handler=True) as prefix:
                assert mock_method.call_count == 1

    def test_transactional_rollback_simple(self):
        from conda.core.path_actions import CreatePrefixRecordAction

        with patch.object(CreatePrefixRecordAction, "execute") as mock_method:
            with make_temp_env() as prefix:
                mock_method.side_effect = KeyError("Bang bang!!")
                with pytest.raises(CondaMultiError):
                    run_command(Commands.INSTALL, prefix, "openssl")
                assert not package_is_installed(prefix, "openssl")

    def test_transactional_rollback_upgrade_downgrade(self):
        with make_temp_env("python=3.5", no_capture=True) as prefix:
            assert exists(join(prefix, PYTHON_BINARY))
            assert package_is_installed(prefix, "python=3")

            run_command(Commands.INSTALL, prefix, "flask=0.12.2")
            assert package_is_installed(prefix, "flask=0.12.2")

            from conda.core.path_actions import CreatePrefixRecordAction

            with patch.object(CreatePrefixRecordAction, "execute") as mock_method:
                mock_method.side_effect = KeyError("Bang bang!!")
                with pytest.raises(CondaMultiError):
                    run_command(Commands.INSTALL, prefix, "flask=1.0.2")
                assert package_is_installed(prefix, "flask=0.12.2")

    def test_directory_not_a_conda_environment(self):
        prefix = make_temp_prefix(str(uuid4())[:7])
        with open(join(prefix, "tempfile.txt"), "w") as f:
            f.write("weeee")
        try:
            with pytest.raises(DirectoryNotACondaEnvironmentError):
                run_command(Commands.INSTALL, prefix, "sqlite")
        finally:
            rm_rf(prefix)

    def test_multiline_run_command(self):
        with make_temp_env() as prefix:
            env_which_etc, errs_etc, _ = run_command(
                Commands.RUN,
                prefix,
                "--cwd",
                prefix,
                dedent(
                    """
            {env} | sort
            {which} conda
            """.format(
                        env=env_or_set, which=which_or_where
                    )
                ),
                dev=True,
            )
        assert env_which_etc
        assert not errs_etc

    @pytest.mark.xfail(on_mac, reason="see #11128")
    def test_init_dev_and_NoBaseEnvironmentError(self):
        # This specific python version is named so that the test suite uses an
        # old python build that still hacks 'Library/bin' into PATH. Really, we
        # should run all of these conda commands through run_command(RUN) which
        # would wrap them with activation.

        # We pass --copy because otherwise the call to conda init --dev will overwrite
        # the following files in the package cache:
        # Library/bin/conda.bat
        # Scripts/activate.bat
        # Scripts/conda-env-script.py
        # Scripts/conda-script.py
        # .. and from then onwards, that conda package is corrupt in the cache.
        # Note: We were overwriting some *old* conda package with files from this latest
        #       source code. Urgh.

        conda_v = "4.5.13"
        python_v = "3.6.7"
        # conda-package-handling is necessary here because we install a dev version of conda
<<<<<<< HEAD
        with make_temp_env(
            "conda=" + conda_v,
            "python=" + python_v,
            "git",
            "conda-package-handling",
            "--copy",
            name="_" + str(uuid4())[:8],
        ) as prefix:
            conda_dev_srcdir = dirname(CONDA_PACKAGE_ROOT)
=======
        with make_temp_env("conda="+conda_v, "python="+python_v, "git",
                           "conda-package-handling", "--copy",
                           name='_' + str(uuid4())[:8]) as prefix:
>>>>>>> 35cd4795
            # We cannot naively call $SOME_PREFIX/bin/conda and expect it to run the right conda because we
            # respect PATH (i.e. our conda shell script (in 4.5 days at least) has the following shebang:
            # `#!/usr/bin/env python`). Now it may be that `PYTHONPATH` or something was meant to account
            # for this and my clean_env stuff gets in the way but let's just be explicit about the Python
            # instead.  If we ran any conda stuff that needs ssl on Windows then we'd need to use
            # Commands.RUN here, but on Unix we'll be fine.
            conda_exe = (
                join(prefix, "Scripts", "conda.exe") if on_win else join(prefix, "bin", "conda")
            )
            with env_var(
                "CONDA_BAT" if on_win else "CONDA_EXE",
                conda_exe,
                stack_callback=conda_tests_ctxt_mgmt_def_pol,
            ):
                result = subprocess_call_with_clean_env([conda_exe, "--version"], path=prefix)
                assert result.rc == 0
                # Python returns --version in stderr. This used to `assert not result.stderr` and I am
                # not entirely sure why that didn't cause problems before. Unfortunately pycharm outputs
                # 'pydev debugger: process XXXX is connecting" to stderr sometimes.  Need to see why we
                # are crossing our streams.
                # assert not (result.stderr and result.stdout), "--version should output to one stream only"
                version = result.stdout if result.stdout else result.stderr
                assert version.startswith("conda ")
                conda_version = version.strip()[6:]
                assert conda_version == conda_v

                # When we run `conda run -p prefix python -m conda init` we are explicitly wishing to run the
                # old Python 3.6.7 in prefix, but against the development sources of conda. Those are found
                # via `workdir=CONDA_SOURCE_ROOT`.
                #
                # This was beyond complicated to deal with and led to adding a new 'dev' flag which modifies
                # what the script wrappers emit for `CONDA_EXE`.
                #
                # Normal mode: CONDA_EXE=[join(prefix,'bin','conda')]
                #    Dev mode: CONDA_EXE=[join(root.prefix+'bin'+'python'), '-m', 'conda']
                #
                # When you next need to debug this stuff (and you will), the following may help you:
                #

                '''
                env_path_etc, errs_etc, _ = run_command(Commands.RUN, prefix, '--cwd', CONDA_SOURCE_ROOT, dedent("""
                    declare -f
                    env | sort
                    which conda
                    cat $(which conda)
                    echo $PATH
                    conda info
                    """), dev=True)
                log.warning(env_path_etc)
                log.warning(errs_etc)
                '''

                # Let us test that the conda we expect to be running in that scenario
                # is the conda that actually runs:
                conda__file__, stderr, _ = run_command(
                    Commands.RUN,
                    prefix,
                    "--cwd",
<<<<<<< HEAD
                    conda_dev_srcdir,
=======
                    CONDA_SOURCE_ROOT,
>>>>>>> 35cd4795
                    sys.executable,
                    "-c",
                    "import conda, os, sys; " "sys.stdout.write(os.path.abspath(conda.__file__))",
                    dev=True,
                )
<<<<<<< HEAD
                assert dirname(dirname(conda__file__)) == conda_dev_srcdir
=======
                assert dirname(dirname(conda__file__)) == CONDA_SOURCE_ROOT
>>>>>>> 35cd4795

                # (and the same thing for Python)
                python_v2, _, _ = run_command(
                    Commands.RUN,
                    prefix,
                    "--cwd",
<<<<<<< HEAD
                    conda_dev_srcdir,
=======
                    CONDA_SOURCE_ROOT,
>>>>>>> 35cd4795
                    "python",
                    "-c",
                    "import os, sys; "
                    "sys.stdout.write(str(sys.version_info[0]) + '.' + "
                    "                 str(sys.version_info[1]) + '.' + "
                    "                 str(sys.version_info[2]))",
                    dev=True,
                )
                assert python_v2 == python_v

                # install a dev version with our current source checkout into prefix
<<<<<<< HEAD
                args = ["python", "-m", "conda", "init"] + (
                    ["cmd.exe", "--dev"] if on_win else ["--dev"]
                )
                result, stderr, _ = run_command(
                    Commands.RUN, prefix, "--cwd", conda_dev_srcdir, *args, dev=True
=======
                args = ["python", "-m", "conda", "init", *(["cmd.exe"] if on_win else []), "--dev"]
                result, stderr, _ = run_command(
                    Commands.RUN,
                    prefix,
                    "--cwd",
                    CONDA_SOURCE_ROOT,
                    *args,
                    dev=True,
>>>>>>> 35cd4795
                )

                result = subprocess_call_with_clean_env("%s --version" % conda_exe)
                assert result.rc == 0
                assert not result.stderr
                assert result.stdout.startswith("conda ")
                conda_version = result.stdout.strip()[6:]
                assert conda_version == CONDA_VERSION

                rm_rf(join(prefix, "conda-meta", "history"))

                result = subprocess_call_with_clean_env("%s info -a" % conda_exe)
                print(result.stdout)

                if not on_win:
                    # Windows has: Fatal Python error: failed to get random numbers to initialize Python
                    result = subprocess_call(
                        "%s install python" % conda_exe, env={"SHLVL": "1"}, raise_on_error=False
                    )
                    assert result.rc == 1
                    assert (
                        "NoBaseEnvironmentError: This conda installation has no default base environment."
                        in result.stderr
                    )

    # This test *was* very flaky on Python 2 when using `py_ver = sys.version_info[0]`. Changing it to `py_ver = '3'`
    # seems to work. I've done as much as I can to isolate this test.  It is a particularly tricky one.
    @pytest.mark.skip("Test is flaky")
    def test_conda_downgrade(self):
        # Create an environment with the current conda under test, but include an earlier
        # version of conda and other packages in that environment.
        # Make sure we can flip back and forth.
        with env_vars(
            {
                "CONDA_AUTO_UPDATE_CONDA": "false",
                "CONDA_ALLOW_CONDA_DOWNGRADES": "true",
                "CONDA_DLL_SEARCH_MODIFICATION_ENABLE": "1",
            },
            stack_callback=conda_tests_ctxt_mgmt_def_pol,
        ):
            # py_ver = str(sys.version_info[0])
            py_ver = "3"
            with make_temp_env(
                "conda=4.6.14",
                "python=" + py_ver,
                "conda-package-handling",
                use_restricted_unicode=True,
                name="_" + str(uuid4())[:8],
            ) as prefix:  # rev 0
                # See comment in test_init_dev_and_NoBaseEnvironmentError.
                python_exe = (
                    join(prefix, "python.exe") if on_win else join(prefix, "bin", "python")
                )
                conda_exe = (
                    join(prefix, "Scripts", "conda.exe")
                    if on_win
                    else join(prefix, "bin", "conda")
                )
                # this is used to run the python interpreter in the env and loads our dev
                #     version of conda
                py_co = [python_exe, "-m", "conda"]
                assert package_is_installed(prefix, "conda=4.6.14")

                # runs our current version of conda to install into the foreign env
                run_command(Commands.INSTALL, prefix, "lockfile")  # rev 1
                assert package_is_installed(prefix, "lockfile")

                # runs the conda in the env to install something new into the env
                subprocess_call_with_clean_env(
                    [conda_exe, "install", "-yp", prefix, "itsdangerous"], path=prefix
                )  # rev 2
                PrefixData._cache_.clear()
                assert package_is_installed(prefix, "itsdangerous")

                # downgrade the version of conda in the env, using our dev version of conda
                subprocess_call(
                    py_co + ["install", "-yp", prefix, "conda<4.6.14"], path=prefix
                )  # rev 3
                PrefixData._cache_.clear()
                assert not package_is_installed(prefix, "conda=4.6.14")

                # look at the revision history (for your reference, doesn't affect the test)
                stdout, stderr, _ = run_command(Commands.LIST, prefix, "--revisions")
                print(stdout)

                # undo the conda downgrade in the env (using our current outer conda version)
                PrefixData._cache_.clear()
                run_command(Commands.INSTALL, prefix, "--rev", "2")
                PrefixData._cache_.clear()
                assert package_is_installed(prefix, "conda=4.6.14")

                # use the conda in the env to revert to a previous state
                subprocess_call_with_clean_env(
                    [conda_exe, "install", "-yp", prefix, "--rev", "1"], path=prefix
                )
                PrefixData._cache_.clear()
                assert not package_is_installed(prefix, "itsdangerous")
                PrefixData._cache_.clear()
                assert package_is_installed(prefix, "conda=4.6.14")
                assert package_is_installed(prefix, "python=" + py_ver)

                result = subprocess_call_with_clean_env([conda_exe, "info", "--json"], path=prefix)
                conda_info = json.loads(result.stdout)
                assert conda_info["conda_version"] == "4.6.14"

    @pytest.mark.skipif(on_win, reason="openssl only has a postlink script on unix")
    def test_run_script_called(self):
        import conda.core.link

        with patch.object(conda.core.link, "subprocess_call") as rs:
            rs.return_value = Response(None, None, 0)
            with make_temp_env(
                "-c", "http://repo.anaconda.com/pkgs/free", "openssl=1.0.2j", "--no-deps"
            ) as prefix:
                assert package_is_installed(prefix, "openssl")
                assert rs.call_count == 1

    @pytest.mark.xfail(on_mac, reason="known broken; see #11127")
    def test_post_link_run_in_env(self):
        test_pkg = "_conda_test_env_activated_when_post_link_executed"
        # a non-unicode name must be provided here as activate.d scripts
        # are not executed on windows, see https://github.com/conda/conda/issues/8241
        with make_temp_env(test_pkg, "-c", "conda-test") as prefix:
            assert package_is_installed(prefix, test_pkg)

    def test_conda_info_python(self):
        output, _, _ = run_command(Commands.INFO, None, "python=3.5")
        assert "python 3.5.4" in output

    def test_toolz_cytoolz_package_cache_regression(self):
        with make_temp_env("python=3.5", use_restricted_unicode=on_win) as prefix:
            pkgs_dir = join(prefix, "pkgs")
            with env_var(
                "CONDA_PKGS_DIRS", pkgs_dir, stack_callback=conda_tests_ctxt_mgmt_def_pol
            ):
                assert context.pkgs_dirs == (pkgs_dir,)
                run_command(Commands.INSTALL, prefix, "-c", "conda-forge", "toolz", "cytoolz")
                assert package_is_installed(prefix, "toolz")

    def test_remove_spellcheck(self):
        with make_temp_env("numpy=1.12") as prefix:
            assert exists(join(prefix, PYTHON_BINARY))
            assert package_is_installed(prefix, "numpy")

            with pytest.raises(PackagesNotFoundError) as exc:
                run_command(Commands.REMOVE, prefix, "numpi")

            exc_string = "%r" % exc.value
            assert (
                exc_string.strip()
                == dals(
                    """
            PackagesNotFoundError: The following packages are missing from the target environment:
              - numpi
            """
                ).strip()
            )
            assert package_is_installed(prefix, "numpy")

    def test_conda_list_json(self):
        def pkg_info(s):
            # function from nb_conda/envmanager.py
            if hasattr(s, "rsplit"):  # proxy for isinstance(s, six.string_types)
                name, version, build = s.rsplit("-", 2)
                return {"name": name, "version": version, "build": build}
            else:
                return {
                    "name": s["name"],
                    "version": s["version"],
                    "build": s.get("build_string") or s["build"],
                }

        with make_temp_env("python=3") as prefix:
            stdout, stderr, _ = run_command(Commands.LIST, prefix, "--json")
            stdout_json = json.loads(stdout)
            packages = [pkg_info(package) for package in stdout_json]
            python_package = next(p for p in packages if p["name"] == "python")
            assert python_package["version"].startswith("3")

    @pytest.mark.skipif(context.subdir == "win-32", reason="dependencies not available for win-32")
    def test_legacy_repodata(self):
        channel = join(dirname(abspath(__file__)), "data", "legacy_repodata")
        with make_temp_env("python", "moto=1.3.7", "-c", channel, "--no-deps") as prefix:
            assert exists(join(prefix, PYTHON_BINARY))
            assert package_is_installed(prefix, "moto=1.3.7")

    @pytest.mark.skipif(context.subdir == "win-32", reason="dependencies not available for win-32")
    def test_cross_channel_incompatibility(self):
        # regression test for https://github.com/conda/conda/issues/8772
        # conda-forge puts a run_constrains on libboost, which they don't have on conda-forge.
        #   This is a way of forcing libboost to be removed.  It's a way that they achieve
        #   mutual exclusivity with the boost from defaults that works differently.

        # if this test passes, we'll hit the DryRunExit exception, instead of an UnsatisfiableError
        with pytest.raises(DryRunExit):
            stdout, stderr, _ = run_command(
                Commands.CREATE,
                "dummy_channel_incompat_test",
                "--dry-run",
                "-c",
                "conda-forge",
                "python",
                "boost==1.70.0",
                "boost-cpp==1.70.0",
                no_capture=True,
            )

    # https://github.com/conda/conda/issues/9124
    @pytest.mark.skipif(
        context.subdir != "linux-64", reason="lazy; package constraint here only valid on linux-64"
    )
    def test_neutering_of_historic_specs(self):
        with make_temp_env("psutil=5.6.3=py37h7b6447c_0") as prefix:
            stdout, stderr, _ = run_command(Commands.INSTALL, prefix, "python=3.6")
            with open(os.path.join(prefix, "conda-meta", "history")) as f:
                d = f.read()
            if context.solver_logic in (
                SolverLogicChoice.LIBMAMBA,
                SolverLogicChoice.LIBMAMBA_DRAFT,
            ):
                # libmamba relaxes more aggressively sometimes
                # instead of relaxing from pkgname=version=build to pkgname=version, it
                # goes to just pkgname; this is because libmamba does not take into account
                # matchspec target and optionality (iow, MatchSpec.conda_build_form() does not)
                assert re.search(r"neutered specs:.*'psutil'\]", d)
            else:
                assert re.search(r"neutered specs:.*'psutil==5.6.3'\]", d)
            # this would be unsatisfiable if the neutered specs were not being factored in correctly.
            #    If this command runs successfully (does not raise), then all is well.
            stdout, stderr, _ = run_command(Commands.INSTALL, prefix, "imagesize")

    # https://github.com/conda/conda/issues/10116
    @pytest.mark.skipif(
        not context.subdir.startswith("linux"), reason="__glibc only available on linux"
    )
    def test_install_bound_virtual_package(self):
        with make_temp_env("__glibc>0") as prefix:
            pass

    @pytest.mark.integration
    def test_remove_empty_env(self):
        with make_temp_env() as prefix:
            run_command(Commands.CREATE, prefix)
            run_command(Commands.REMOVE, prefix, "--all")

    def test_remove_ignore_nonenv(self):
        with tempdir() as test_root:
            prefix = join(test_root, "not-an-env")
            filename = join(prefix, "file.dat")

            os.mkdir(prefix)
            with open(filename, "wb") as empty:
                pass

            with pytest.raises(DirectoryNotACondaEnvironmentError):
                run_command(Commands.REMOVE, prefix, "--all")

            assert exists(filename)
            assert exists(prefix)


@pytest.mark.skipif(True, reason="get the rest of Solve API worked out first")
@pytest.mark.integration
class PrivateEnvIntegrationTests(TestCase):
    def setUp(self):
        PackageCacheData.clear()

        self.pkgs_dirs = ",".join(context.pkgs_dirs)
        self.prefix = create_temp_location()
        run_command(Commands.CREATE, self.prefix)

        self.preferred_env = "_spiffy-test-app_"
        self.preferred_env_prefix = join(self.prefix, "envs", self.preferred_env)

        # self.save_path_conflict = os.environ.get('CONDA_PATH_CONFLICT')
        self.saved_values = {}
        self.saved_values["CONDA_ROOT_PREFIX"] = os.environ.get("CONDA_ROOT_PREFIX")
        self.saved_values["CONDA_PKGS_DIRS"] = os.environ.get("CONDA_PKGS_DIRS")
        self.saved_values["CONDA_ENABLE_PRIVATE_ENVS"] = os.environ.get(
            "CONDA_ENABLE_PRIVATE_ENVS"
        )

        # os.environ['CONDA_PATH_CONFLICT'] = 'prevent'
        os.environ["CONDA_ROOT_PREFIX"] = self.prefix
        os.environ["CONDA_PKGS_DIRS"] = self.pkgs_dirs
        os.environ["CONDA_ENABLE_PRIVATE_ENVS"] = "true"

        reset_context()

    def tearDown(self):
        rm_rf(self.prefix)

        for key, value in iteritems(self.saved_values):
            if value is not None:
                os.environ[key] = value
            else:
                del os.environ[key]

        reset_context()

    def exe_file(self, prefix, exe_name):
        if on_win:
            exe_name = exe_name + ".exe"
        return join(prefix, get_bin_directory_short_path(), exe_name)

    @patch.object(Context, "prefix_specified")
    def test_simple_install_uninstall(self, prefix_specified):
        prefix_specified.__get__ = Mock(return_value=False)

        # >> simple progression install then uninstall <<
        run_command(Commands.INSTALL, self.prefix, "-c", "conda-test", "spiffy-test-app")
        assert not package_is_installed(self.prefix, "spiffy-test-app")
        assert isfile(self.exe_file(self.prefix, "spiffy-test-app"))
        assert package_is_installed(self.preferred_env_prefix, "spiffy-test-app")
        with env_var("YABBA-DABBA", "doo"):
            stdout, stderr, rc = subprocess_call_with_clean_env(
                self.exe_file(self.prefix, "spiffy-test-app")
            )
        assert not stderr
        assert rc == 0
        json_d = json.loads(stdout)
        assert json_d["YABBA-DABBA"] == "doo"

        run_command(Commands.INSTALL, self.prefix, "-c", "conda-test", "uses-spiffy-test-app")
        assert not package_is_installed(self.prefix, "uses-spiffy-test-app")
        assert package_is_installed(self.preferred_env_prefix, "uses-spiffy-test-app")

        run_command(Commands.REMOVE, self.prefix, "uses-spiffy-test-app")
        assert not package_is_installed(self.preferred_env_prefix, "uses-spiffy-test-app")

        run_command(Commands.REMOVE, self.prefix, "spiffy-test-app")
        assert not package_is_installed(self.prefix, "spiffy-test-app")
        assert not isfile(self.exe_file(self.prefix, "spiffy-test-app"))
        assert not package_is_installed(self.preferred_env_prefix, "spiffy-test-app")
        assert not isfile(self.exe_file(self.preferred_env_prefix, "spiffy-test-app"))

    @patch.object(Context, "prefix_specified")
    def test_install_dep_uninstall_base(self, prefix_specified):
        prefix_specified.__get__ = Mock(return_value=False)

        # >> install uses-spiffy-test-app, uninstall spiffy-test-app <<
        run_command(Commands.INSTALL, self.prefix, "-c", "conda-test", "uses-spiffy-test-app")
        assert package_is_installed(self.preferred_env_prefix, "spiffy-test-app")
        assert package_is_installed(self.preferred_env_prefix, "uses-spiffy-test-app")
        assert not package_is_installed(self.prefix, "spiffy-test-app")
        assert not package_is_installed(self.prefix, "uses-spiffy-test-app")

        with pytest.raises(PackagesNotFoundError):
            run_command(Commands.REMOVE, self.prefix, "spiffy-test-app")
        assert package_is_installed(self.preferred_env_prefix, "spiffy-test-app")
        assert isfile(self.exe_file(self.preferred_env_prefix, "spiffy-test-app"))
        assert package_is_installed(self.preferred_env_prefix, "uses-spiffy-test-app")
        assert not package_is_installed(self.prefix, "spiffy-test-app")
        assert not isfile(self.exe_file(self.prefix, "spiffy-test-app"))

        run_command(Commands.REMOVE, self.prefix, "uses-spiffy-test-app")
        assert not package_is_installed(self.preferred_env_prefix, "uses-spiffy-test-app")

        # this part tests that the private environment was fully pruned
        assert not package_is_installed(self.preferred_env_prefix, "spiffy-test-app")
        assert not isfile(self.exe_file(self.preferred_env_prefix, "spiffy-test-app"))

    @patch.object(Context, "prefix_specified")
    def test_install_base_1_then_update(self, prefix_specified):
        prefix_specified.__get__ = Mock(return_value=False)

        # >> install spiffy-test-app 1.0, then update <<
        run_command(Commands.INSTALL, self.prefix, "-c", "conda-test", "spiffy-test-app=1")
        assert package_is_installed(self.prefix, "spiffy-test-app")

        run_command(Commands.UPDATE, self.prefix, "-c", "conda-test", "spiffy-test-app")
        assert not package_is_installed(self.prefix, "spiffy-test-app")
        assert package_is_installed(self.preferred_env_prefix, "spiffy-test-app")

        run_command(Commands.REMOVE, self.prefix, "spiffy-test-app")
        assert not package_is_installed(self.preferred_env_prefix, "spiffy-test-app")

    @patch.object(Context, "prefix_specified")
    def test_install_base_then_remove_from_private_env(self, prefix_specified):
        prefix_specified.__get__ = Mock(return_value=False)

        # >> install spiffy-test-app, then remove from preferred env <<
        run_command(Commands.INSTALL, self.prefix, "-c", "conda-test", "spiffy-test-app")
        assert package_is_installed(self.preferred_env_prefix, "spiffy-test-app")

        run_command(Commands.REMOVE, self.preferred_env_prefix, "spiffy-test-app")
        assert not package_is_installed(self.prefix, "spiffy-test-app")
        assert not isfile(self.exe_file(self.prefix, "spiffy-test-app"))
        assert not package_is_installed(self.preferred_env_prefix, "spiffy-test-app")
        assert not isfile(self.exe_file(self.preferred_env_prefix, "spiffy-test-app"))

    @patch.object(Context, "prefix_specified")
    def test_install_base_1_then_install_base_2(self, prefix_specified):
        prefix_specified.__get__ = Mock(return_value=False)

        # >> install spiffy-test-app 1.0, then install spiffy-test-app 2.0 <<
        run_command(Commands.INSTALL, self.prefix, "-c", "conda-test", "spiffy-test-app=1")
        assert package_is_installed(self.prefix, "spiffy-test-app")

        run_command(Commands.INSTALL, self.prefix, "-c", "conda-test", "spiffy-test-app=2")
        assert not package_is_installed(self.prefix, "spiffy-test-app")
        assert package_is_installed(self.preferred_env_prefix, "spiffy-test-app")

        run_command(Commands.REMOVE, self.prefix, "spiffy-test-app")
        assert not package_is_installed(self.preferred_env_prefix, "spiffy-test-app")

    @patch.object(Context, "prefix_specified")
    def test_install_base_2_then_install_base_1(self, prefix_specified):
        prefix_specified.__get__ = Mock(return_value=False)

        # >> install spiffy-test-app 2.0, then spiffy-test-app 1.0 <<
        run_command(Commands.INSTALL, self.prefix, "-c", "conda-test", "spiffy-test-app")
        assert package_is_installed(self.preferred_env_prefix, "spiffy-test-app")

        run_command(Commands.INSTALL, self.prefix, "-c", "conda-test", "spiffy-test-app=1")
        assert not package_is_installed(self.preferred_env_prefix, "spiffy-test-app")
        assert package_is_installed(self.prefix, "spiffy-test-app")

    @patch.object(Context, "prefix_specified")
    def test_install_base_2_then_install_dep_1(self, prefix_specified):
        prefix_specified.__get__ = Mock(return_value=False)

        # install spiffy-test-app 2.0, then uses-spiffy-test-app 1.0,
        #   which should suck spiffy-test-app back to the root prefix
        run_command(Commands.INSTALL, self.prefix, "-c", "conda-test", "spiffy-test-app")
        assert package_is_installed(self.preferred_env_prefix, "spiffy-test-app")
        assert not package_is_installed(self.prefix, "spiffy-test-app")
        assert not package_is_installed(self.prefix, "uses-spiffy-test-app")
        assert not package_is_installed(self.preferred_env_prefix, "uses-spiffy-test-app")

        run_command(Commands.INSTALL, self.prefix, "-c", "conda-test", "uses-spiffy-test-app=1")
        assert package_is_installed(self.prefix, "spiffy-test-app-2")
        assert package_is_installed(self.prefix, "uses-spiffy-test-app")
        assert not package_is_installed(self.preferred_env_prefix, "spiffy-test-app")
        assert not package_is_installed(self.preferred_env_prefix, "uses-spiffy-test-app")

    @patch.object(Context, "prefix_specified")
    def test_install_dep_2_then_install_base_1(self, prefix_specified):
        prefix_specified.__get__ = Mock(return_value=False)

        # install uses-spiffy-test-app 2.0, then spiffy-test-app 1.0,
        run_command(Commands.INSTALL, self.prefix, "-c", "conda-test", "uses-spiffy-test-app")
        assert package_is_installed(self.preferred_env_prefix, "uses-spiffy-test-app")
        assert package_is_installed(self.preferred_env_prefix, "spiffy-test-app")
        assert not isfile(self.exe_file(self.prefix, "spiffy-test-app"))

        run_command(Commands.INSTALL, self.prefix, "-c", "conda-test", "spiffy-test-app=1")
        assert package_is_installed(self.preferred_env_prefix, "spiffy-test-app=2")
        assert package_is_installed(self.preferred_env_prefix, "uses-spiffy-test-app=2")
        assert package_is_installed(self.prefix, "spiffy-test-app=1")
        assert isfile(self.exe_file(self.prefix, "spiffy-test-app"))

    @patch.object(Context, "prefix_specified")
    def test_install_base_1_dep_2_together(self, prefix_specified):
        prefix_specified.__get__ = Mock(return_value=False)

        run_command(
            Commands.INSTALL,
            self.prefix,
            "-c",
            "conda-test",
            "spiffy-test-app=1",
            "uses-spiffy-test-app",
        )
        assert package_is_installed(self.preferred_env_prefix, "spiffy-test-app=2")
        assert package_is_installed(self.preferred_env_prefix, "uses-spiffy-test-app=2")
        assert package_is_installed(self.prefix, "spiffy-test-app-1")

    @patch.object(Context, "prefix_specified")
    def test_a2(self, prefix_specified):
        prefix_specified.__get__ = Mock(return_value=False)

        run_command(Commands.INSTALL, self.prefix, "-c", "conda-test", "uses-spiffy-test-app")
        assert package_is_installed(self.preferred_env_prefix, "spiffy-test-app=2")
        assert package_is_installed(self.preferred_env_prefix, "uses-spiffy-test-app=2")
        assert not isfile(self.exe_file(self.prefix, "spiffy-test-app"))
        assert isfile(self.exe_file(self.preferred_env_prefix, "spiffy-test-app"))

        run_command(Commands.INSTALL, self.prefix, "-c", "conda-test", "needs-spiffy-test-app")
        assert package_is_installed(self.preferred_env_prefix, "spiffy-test-app=2")
        assert package_is_installed(self.preferred_env_prefix, "uses-spiffy-test-app=2")
        assert package_is_installed(self.prefix, "needs-spiffy-test-app")
        assert not package_is_installed(self.prefix, "uses-spiffy-test-app=2")
        assert isfile(self.exe_file(self.prefix, "spiffy-test-app"))
        assert isfile(self.exe_file(self.preferred_env_prefix, "spiffy-test-app"))

        run_command(Commands.REMOVE, self.prefix, "uses-spiffy-test-app")
        assert not package_is_installed(self.preferred_env_prefix, "spiffy-test-app=2")
        assert not package_is_installed(self.preferred_env_prefix, "uses-spiffy-test-app=2")
        assert package_is_installed(self.prefix, "needs-spiffy-test-app")
        assert not package_is_installed(self.prefix, "uses-spiffy-test-app=2")
        assert isfile(self.exe_file(self.prefix, "spiffy-test-app"))
        assert not isfile(self.exe_file(self.preferred_env_prefix, "spiffy-test-app"))

        run_command(Commands.REMOVE, self.prefix, "needs-spiffy-test-app")
        assert not package_is_installed(self.prefix, "needs-spiffy-test-app")
        assert package_is_installed(self.prefix, "spiffy-test-app-2")
        assert isfile(self.exe_file(self.prefix, "spiffy-test-app"))

    @patch.object(Context, "prefix_specified")
    def test_b2(self, prefix_specified):
        prefix_specified.__get__ = Mock(return_value=False)

        run_command(
            Commands.INSTALL,
            self.prefix,
            "-c",
            "conda-test",
            "spiffy-test-app",
            "uses-spiffy-test-app",
        )
        assert package_is_installed(self.preferred_env_prefix, "spiffy-test-app=2")
        assert package_is_installed(self.preferred_env_prefix, "uses-spiffy-test-app")
        assert isfile(self.exe_file(self.prefix, "spiffy-test-app"))

        run_command(Commands.INSTALL, self.prefix, "-c", "conda-tes", "needs-spiffy-test-app")
        assert not package_is_installed(self.preferred_env_prefix, "spiffy-test-app=2")
        assert not package_is_installed(self.preferred_env_prefix, "uses-spiffy-test-app=2")
        assert package_is_installed(self.prefix, "needs-spiffy-test-app")
        assert package_is_installed(self.prefix, "spiffy-test-app=2")
        assert package_is_installed(self.prefix, "uses-spiffy-test-app")

    @patch.object(Context, "prefix_specified")
    def test_c2(self, prefix_specified):
        prefix_specified.__get__ = Mock(return_value=False)

        run_command(Commands.INSTALL, self.prefix, "-c", "conda-test", "needs-spiffy-test-app")
        assert package_is_installed(self.prefix, "spiffy-test-app=2")
        assert package_is_installed(self.prefix, "needs-spiffy-test-app")
        assert not package_is_installed(self.preferred_env_prefix, "spiffy-test-app=2")

        run_command(
            Commands.INSTALL, self.prefix, "-c", "conda-test", "spiffy-test-app=2"
        )  # nothing to do
        assert package_is_installed(self.prefix, "spiffy-test-app=2")
        assert package_is_installed(self.prefix, "needs-spiffy-test-app")
        assert not package_is_installed(self.preferred_env_prefix, "spiffy-test-app=2")

    @patch.object(Context, "prefix_specified")
    def test_d2(self, prefix_specified):
        prefix_specified.__get__ = Mock(return_value=False)

        run_command(Commands.INSTALL, self.prefix, "-c", "conda-test", "spiffy-test-app")
        assert package_is_installed(self.preferred_env_prefix, "spiffy-test-app=2")
        assert isfile(self.exe_file(self.prefix, "spiffy-test-app"))
        assert isfile(self.exe_file(self.preferred_env_prefix, "spiffy-test-app"))

        run_command(Commands.INSTALL, self.prefix, "-c", "conda-test", "needs-spiffy-test-app")
        assert not package_is_installed(self.preferred_env_prefix, "spiffy-test-app=2")
        assert package_is_installed(self.prefix, "spiffy-test-app=2")
        assert package_is_installed(self.prefix, "needs-spiffy-test-app")
        assert not isfile(self.exe_file(self.preferred_env_prefix, "spiffy-test-app"))<|MERGE_RESOLUTION|>--- conflicted
+++ resolved
@@ -44,18 +44,12 @@
 from conda import (
     CondaError,
     CondaMultiError,
-<<<<<<< HEAD
-    __version__ as CONDA_VERSION,
-    CONDA_PACKAGE_ROOT,
-)
-=======
     plan,
     __version__ as CONDA_VERSION,
     CONDA_PACKAGE_ROOT,
     CONDA_SOURCE_ROOT,
 )
 from conda.auxlib.entity import EntityEncoder
->>>>>>> 35cd4795
 from conda.auxlib.ish import dals
 from conda.base.constants import (
     CONDA_PACKAGE_EXTENSIONS,
@@ -1844,7 +1838,6 @@
             assert not glob(join(prefix, sp_dir, "six*"))
 
     def test_conda_pip_interop_conda_editable_package(self):
-<<<<<<< HEAD
         with env_vars(
             {"CONDA_RESTORE_FREE_CHANNEL": True, "CONDA_REPORT_ERRORS": False},
             stack_callback=conda_tests_ctxt_mgmt_def_pol,
@@ -1852,11 +1845,6 @@
             with make_temp_env(
                 "python=2.7", "pip=10", "git", use_restricted_unicode=on_win
             ) as prefix:
-                conda_dev_srcdir = dirname(CONDA_PACKAGE_ROOT)
-=======
-        with env_var('CONDA_RESTORE_FREE_CHANNEL', True, stack_callback=conda_tests_ctxt_mgmt_def_pol):
-            with make_temp_env("python=2.7", "pip=10", "git", use_restricted_unicode=on_win) as prefix:
->>>>>>> 35cd4795
                 workdir = prefix
 
                 run_command(Commands.CONFIG, prefix, "--set", "pip_interop_enabled", "true")
@@ -2651,7 +2639,6 @@
         conda_v = "4.5.13"
         python_v = "3.6.7"
         # conda-package-handling is necessary here because we install a dev version of conda
-<<<<<<< HEAD
         with make_temp_env(
             "conda=" + conda_v,
             "python=" + python_v,
@@ -2660,12 +2647,6 @@
             "--copy",
             name="_" + str(uuid4())[:8],
         ) as prefix:
-            conda_dev_srcdir = dirname(CONDA_PACKAGE_ROOT)
-=======
-        with make_temp_env("conda="+conda_v, "python="+python_v, "git",
-                           "conda-package-handling", "--copy",
-                           name='_' + str(uuid4())[:8]) as prefix:
->>>>>>> 35cd4795
             # We cannot naively call $SOME_PREFIX/bin/conda and expect it to run the right conda because we
             # respect PATH (i.e. our conda shell script (in 4.5 days at least) has the following shebang:
             # `#!/usr/bin/env python`). Now it may be that `PYTHONPATH` or something was meant to account
@@ -2724,32 +2705,20 @@
                     Commands.RUN,
                     prefix,
                     "--cwd",
-<<<<<<< HEAD
-                    conda_dev_srcdir,
-=======
                     CONDA_SOURCE_ROOT,
->>>>>>> 35cd4795
                     sys.executable,
                     "-c",
                     "import conda, os, sys; " "sys.stdout.write(os.path.abspath(conda.__file__))",
                     dev=True,
                 )
-<<<<<<< HEAD
-                assert dirname(dirname(conda__file__)) == conda_dev_srcdir
-=======
                 assert dirname(dirname(conda__file__)) == CONDA_SOURCE_ROOT
->>>>>>> 35cd4795
 
                 # (and the same thing for Python)
                 python_v2, _, _ = run_command(
                     Commands.RUN,
                     prefix,
                     "--cwd",
-<<<<<<< HEAD
-                    conda_dev_srcdir,
-=======
                     CONDA_SOURCE_ROOT,
->>>>>>> 35cd4795
                     "python",
                     "-c",
                     "import os, sys; "
@@ -2761,13 +2730,6 @@
                 assert python_v2 == python_v
 
                 # install a dev version with our current source checkout into prefix
-<<<<<<< HEAD
-                args = ["python", "-m", "conda", "init"] + (
-                    ["cmd.exe", "--dev"] if on_win else ["--dev"]
-                )
-                result, stderr, _ = run_command(
-                    Commands.RUN, prefix, "--cwd", conda_dev_srcdir, *args, dev=True
-=======
                 args = ["python", "-m", "conda", "init", *(["cmd.exe"] if on_win else []), "--dev"]
                 result, stderr, _ = run_command(
                     Commands.RUN,
@@ -2776,7 +2738,6 @@
                     CONDA_SOURCE_ROOT,
                     *args,
                     dev=True,
->>>>>>> 35cd4795
                 )
 
                 result = subprocess_call_with_clean_env("%s --version" % conda_exe)
