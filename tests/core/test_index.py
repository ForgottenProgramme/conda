# -*- coding: utf-8 -*-
from __future__ import absolute_import, division, print_function, unicode_literals

from logging import getLogger
from unittest import TestCase

import pytest

from conda.base.constants import DEFAULT_CHANNELS
from conda.base.context import context, Context, conda_tests_ctxt_mgmt_def_pol
<<<<<<< HEAD
from conda.common.compat import iteritems
=======
from conda.common.compat import iteritems, on_win, on_mac
>>>>>>> f39a6fd2
from conda.common.io import env_vars
from conda.core.index import check_whitelist, get_index, get_reduced_index, _supplement_index_with_system
from conda.exceptions import ChannelNotAllowed
from conda.models.channel import Channel
from conda.models.enums import PackageType
from conda.models.match_spec import MatchSpec
from tests.core.test_subdir_data import platform_in_record

try:
    from unittest.mock import patch
except ImportError:
    from mock import patch

log = getLogger(__name__)

def test_check_whitelist():
    whitelist = (
        'defaults',
        'conda-forge',
        'https://beta.conda.anaconda.org/conda-test'
    )
    with env_vars({'CONDA_WHITELIST_CHANNELS': ','.join(whitelist)}, stack_callback=conda_tests_ctxt_mgmt_def_pol):
        with pytest.raises(ChannelNotAllowed):
            get_index(("conda-canary",))

        with pytest.raises(ChannelNotAllowed):
            get_index(("https://repo.anaconda.com/pkgs/denied",))

        check_whitelist(("defaults",))
        check_whitelist((DEFAULT_CHANNELS[0], DEFAULT_CHANNELS[1]))
        check_whitelist(("https://conda.anaconda.org/conda-forge/linux-64",))

    check_whitelist(("conda-canary",))


def test_supplement_index_with_system_cuda():
    index = {}
    with env_vars({'CONDA_OVERRIDE_CUDA': '3.2'}):
        _supplement_index_with_system(index)

    cuda_pkg = next(iter(_ for _ in index if _.name == '__cuda'))
    assert cuda_pkg.version == '3.2'
    assert cuda_pkg.package_type == PackageType.VIRTUAL_SYSTEM


<<<<<<< HEAD
def test_supplement_index_with_system_osx():
    # I cannot get mock.patch to work with the meomized properties
    # thus I am patching this by hand
    # this patch relies on the implementation of the meomizedproperty
    # decorator which is very dirty
    # call once to cache
    _ = context.os_distribution_name_version

    # cache the value
    name = '__os_distribution_name_version'
    oldval = context._cache_[name]
    try:
        # change it
        context._cache_[name] = ('OSX', '10.99')

        index = {}
        with env_vars({'CONDA_OVERRIDE_OSX': '0.15'}):
            _supplement_index_with_system(index)

        osx_pkg = next(iter(_ for _ in index if _.name == '__osx'))
        assert osx_pkg.version == '0.15'
        assert osx_pkg.package_type == PackageType.VIRTUAL_SYSTEM
    finally:
        # restore the value
        context._cache_[name] = oldval
=======
@pytest.mark.skipif(on_win or on_mac, reason="linux-only test")
def test_supplement_index_with_system_glibc():
    index = {}
    with env_vars({'CONDA_OVERRIDE_GLIBC': '2.10'}):
        _supplement_index_with_system(index)

    glibc_pkg = next(iter(_ for _ in index if _.name == '__glibc'))
    assert glibc_pkg.version == '2.10'
    assert glibc_pkg.package_type == PackageType.VIRTUAL_SYSTEM
>>>>>>> f39a6fd2


@pytest.mark.integration
class GetIndexIntegrationTests(TestCase):

    def test_get_index_linux64_platform(self):
        linux64 = 'linux-64'
        index = get_index(platform=linux64)
        for dist, record in iteritems(index):
            assert platform_in_record(linux64, record), (linux64, record.url)

    def test_get_index_osx64_platform(self):
        osx64 = 'osx-64'
        index = get_index(platform=osx64)
        for dist, record in iteritems(index):
            assert platform_in_record(osx64, record), (osx64, record.url)

    def test_get_index_win64_platform(self):
        win64 = 'win-64'
        index = get_index(platform=win64)
        for dist, record in iteritems(index):
            assert platform_in_record(win64, record), (win64, record.url)


@pytest.mark.integration
class ReducedIndexTests(TestCase):

    def test_basic_get_reduced_index(self):
        get_reduced_index(None, (Channel('defaults'), Channel('conda-test')), context.subdirs,
                          (MatchSpec('flask'), ), 'repodata.json')<|MERGE_RESOLUTION|>--- conflicted
+++ resolved
@@ -8,11 +8,7 @@
 
 from conda.base.constants import DEFAULT_CHANNELS
 from conda.base.context import context, Context, conda_tests_ctxt_mgmt_def_pol
-<<<<<<< HEAD
-from conda.common.compat import iteritems
-=======
-from conda.common.compat import iteritems, on_win, on_mac
->>>>>>> f39a6fd2
+from conda.common.compat import iteritems, on_win, on_mac, on_linux
 from conda.common.io import env_vars
 from conda.core.index import check_whitelist, get_index, get_reduced_index, _supplement_index_with_system
 from conda.exceptions import ChannelNotAllowed
@@ -58,33 +54,17 @@
     assert cuda_pkg.package_type == PackageType.VIRTUAL_SYSTEM
 
 
-<<<<<<< HEAD
+@pytest.mark.skipif(on_win or on_linux, reason="osx-only test")
 def test_supplement_index_with_system_osx():
-    # I cannot get mock.patch to work with the meomized properties
-    # thus I am patching this by hand
-    # this patch relies on the implementation of the meomizedproperty
-    # decorator which is very dirty
-    # call once to cache
-    _ = context.os_distribution_name_version
+      index = {}
+      with env_vars({'CONDA_OVERRIDE_OSX': '0.15'}):
+          _supplement_index_with_system(index)
 
-    # cache the value
-    name = '__os_distribution_name_version'
-    oldval = context._cache_[name]
-    try:
-        # change it
-        context._cache_[name] = ('OSX', '10.99')
+      osx_pkg = next(iter(_ for _ in index if _.name == '__osx'))
+      assert osx_pkg.version == '0.15'
+      assert osx_pkg.package_type == PackageType.VIRTUAL_SYSTEM
 
-        index = {}
-        with env_vars({'CONDA_OVERRIDE_OSX': '0.15'}):
-            _supplement_index_with_system(index)
 
-        osx_pkg = next(iter(_ for _ in index if _.name == '__osx'))
-        assert osx_pkg.version == '0.15'
-        assert osx_pkg.package_type == PackageType.VIRTUAL_SYSTEM
-    finally:
-        # restore the value
-        context._cache_[name] = oldval
-=======
 @pytest.mark.skipif(on_win or on_mac, reason="linux-only test")
 def test_supplement_index_with_system_glibc():
     index = {}
@@ -94,7 +74,6 @@
     glibc_pkg = next(iter(_ for _ in index if _.name == '__glibc'))
     assert glibc_pkg.version == '2.10'
     assert glibc_pkg.package_type == PackageType.VIRTUAL_SYSTEM
->>>>>>> f39a6fd2
 
 
 @pytest.mark.integration
