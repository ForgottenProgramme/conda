--- conflicted
+++ resolved
@@ -873,12 +873,11 @@
             solution, obj7 = C.minimize(eq_optional_c, solution)
             log.debug('Package removal metric: %d', obj7)
 
-<<<<<<< HEAD
         # Requested packages: maximize versions
-        eq_req_c, eq_req_v, eq_req_b = r2.generate_version_metrics(C, specr)
+        eq_req_c, eq_req_v, eq_req_b, eq_req_t = r2.generate_version_metrics(C, specr)
         solution, obj3a = C.minimize(eq_req_c, solution)
         solution, obj3 = C.minimize(eq_req_v, solution)
-        log.debug('Initial package version metric: %d/%d', obj3a, obj3)
+        log.debug('Initial package channel/version metric: %d/%d', obj3a, obj3)
 
         # Track features: minimize feature count
         eq_feature_count = r2.generate_feature_count(C)
@@ -907,11 +906,17 @@
         log.debug('Dependency update count: %d', obj50)
 
         # Remaining packages: maximize versions, then builds
-        eq_c, eq_v, eq_b = r2.generate_version_metrics(C, speca)
+        eq_c, eq_v, eq_b, eq_t = r2.generate_version_metrics(C, speca)
         solution, obj5a = C.minimize(eq_c, solution)
         solution, obj5 = C.minimize(eq_v, solution)
         solution, obj6 = C.minimize(eq_b, solution)
-        log.debug('Additional package version/build metrics: %d/%d/%d', obj5a, obj5, obj6)
+        log.debug('Additional package channel/version/build metrics: %d/%d/%d',
+                  obj5a, obj5, obj6)
+
+        # Maximize timestamps
+        eq_t.update(eq_req_t)
+        solution, obj6t = C.minimize(eq_t, solution)
+        log.debug('Timestamp metric: %d', obj6t)
 
         # Prune unnecessary packages
         eq_c = r2.generate_package_count(C, specm)
@@ -935,58 +940,6 @@
             if nsol > 10:
                 log.debug('Too many solutions; terminating')
                 break
-=======
-            # Requested packages: maximize versions
-            eq_req_c, eq_req_v, eq_req_b, eq_req_t = r2.generate_version_metrics(C, specr)
-            solution, obj3a = C.minimize(eq_req_c, solution)
-            solution, obj3 = C.minimize(eq_req_v, solution)
-            log.debug('Initial package channel/version metric: %d/%d', obj3a, obj3)
-
-            # Track features: minimize feature count
-            eq_feature_count = r2.generate_feature_count(C)
-            solution, obj1 = C.minimize(eq_feature_count, solution)
-            log.debug('Track feature count: %d', obj1)
-
-            # Featured packages: maximize featured package count
-            eq_feature_metric, ftotal = r2.generate_feature_metric(C)
-            solution, obj2 = C.minimize(eq_feature_metric, solution)
-            obj2 = ftotal - obj2
-            log.debug('Package feature count: %d', obj2)
-
-            # Requested packages: maximize builds
-            solution, obj4 = C.minimize(eq_req_b, solution)
-            log.debug('Initial package build metric: %d', obj4)
-
-            # Dependencies: minimize the number of packages that need upgrading
-            eq_u = r2.generate_update_count(C, speca)
-            solution, obj50 = C.minimize(eq_u, solution)
-            log.debug('Dependency update count: %d', obj50)
-
-            # Remaining packages: maximize versions, then builds
-            eq_c, eq_v, eq_b, eq_t = r2.generate_version_metrics(C, speca)
-            solution, obj5a = C.minimize(eq_c, solution)
-            solution, obj5 = C.minimize(eq_v, solution)
-            solution, obj6 = C.minimize(eq_b, solution)
-            log.debug('Additional package channel/version/build metrics: %d/%d/%d',
-                      obj5a, obj5, obj6)
-
-            # Maximize timestamps
-            eq_t.update(eq_req_t)
-            solution, obj6t = C.minimize(eq_t, solution)
-            log.debug('Timestamp metric: %d', obj6t)
-
-            # Prune unnecessary packages
-            eq_c = r2.generate_package_count(C, specm)
-            solution, obj7 = C.minimize(eq_c, solution, trymax=True)
-            log.debug('Weak dependency count: %d', obj7)
-
-            def clean(sol):
-                return [q for q in (C.from_index(s) for s in sol)
-                        if q and q[0] != '!' and '@' not in q]
-            log.debug('Looking for alternate solutions')
-            nsol = 1
-            psolutions = []
->>>>>>> d5d002ac
             psolution = clean(solution)
             psolutions.append(psolution)
 
